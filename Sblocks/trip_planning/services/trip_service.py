--- conflicted
+++ resolved
@@ -195,117 +195,7 @@
         except Exception as e:
             logger.error(f"[TripService.get_vehicle_polyline] Failed to get polyline for vehicle {vehicle_id}: {e}")
             raise
-    
-<<<<<<< HEAD
-    async def cancel_trip(self, trip_id: str, reason: str = "cancelled"):
-        """Cancel a trip and move it to history (for external cancellation handling)"""
-        try:
-            # Get the original trip document
-            trip_doc = await db_manager.trips.find_one({"_id": ObjectId(trip_id)})
-            
-            if not trip_doc:
-                logger.error(f"Trip {trip_id} not found in trips collection")
-                return False
-            
-            # Add cancellation information
-            cancellation_time = datetime.utcnow()
-            trip_doc.update({
-                "actual_end_time": cancellation_time,
-                "status": "cancelled",
-                "completion_reason": "cancelled",
-                "cancellation_reason": reason,
-                "moved_to_history_at": cancellation_time
-            })
-            
-            # Insert into trip_history collection
-            await db_manager.trip_history.insert_one(trip_doc)
-            logger.info(f"Trip {trip_id} moved to trip_history with status 'cancelled'")
-            
-            # Remove from active trips collection
-            await db_manager.trips.delete_one({"_id": ObjectId(trip_id)})
-            
-            # Stop simulation if running
-            if trip_id in self.active_simulators:
-                self.active_simulators[trip_id].is_running = False
-                del self.active_simulators[trip_id]
-                logger.info(f"Stopped simulation for cancelled trip {trip_id}")
-            
-            return True
-            
-        except Exception as e:
-            logger.error(f"Failed to cancel trip {trip_id}: {e}")
-            return False
-        
-
-    async def pause_trip(self, trip_id: str, reason: str = "conditions for trip not currently doable"):
-        """pause active trip"""
-        try:
-            # Get the original trip document
-            trip_doc = await db_manager.trips.find_one({"_id": ObjectId(trip_id)})
-            
-            if not trip_doc:
-                logger.error(f"Trip {trip_id} not found in trips collection")
-                return False
-            
-            trip_status = trip_doc["status"]
-            if trip_status != "in_progress":
-                logger.error(f"Trip {trip_id} not in progress, cannot pause")
-                return False
-
-            
-            # Add pause information
-            pause_time = datetime.utcnow()
-            trip_doc.update({
-                "status": "paused"
-            })
-        
-            
-            
-            # Stop simulation if running
-            if trip_id in self.active_simulators:
-                self.active_simulators[trip_id].is_running = False
-                del self.active_simulators[trip_id]
-                logger.info(f"Stopped simulation for cancelled trip {trip_id}")
-            
-            return True
-            
-        except Exception as e:
-            logger.error(f"Failed to cancel trip {trip_id}: {e}")
-            return False
-        
-
-    async def play_trip(self, trip_id: str, reason: str = "conditions for trip back to doable"):
-        """Cancel a trip and move it to history (for external cancellation handling)"""
-        try:
-            # Get the original trip document
-            trip_doc = await db_manager.trips.find_one({"_id": ObjectId(trip_id)})
-            
-            if not trip_doc:
-                logger.error(f"Trip {trip_id} not found in trips collection")
-                return False
-            
-
-            trip_status = trip_doc["status"]
-            if trip_status != "paused":
-                logger.error(f"Trip {trip_id} not paused, cannot play")
-                return False
-            
-
-            trip_doc.update({
-                "status": "in_progress"
-            })
-            
-            
-            return True
-            
-        except Exception as e:
-            logger.error(f"Failed to cancel trip {trip_id}: {e}")
-            return False
-    
-
-    
-=======
->>>>>>> 6edabf6c
+
     async def get_active_trips(self, driver_id: str = None) -> List[Trip]:
         """
         Return all active trips (current time >= scheduled_start_time and not completed/canceled),
