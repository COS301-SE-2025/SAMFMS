--- conflicted
+++ resolved
@@ -299,13 +299,11 @@
         return self._db.driver_ping_sessions
     
     @property
-<<<<<<< HEAD
     def driver_history(self):
         """Get driver history collection"""
         if self._db is None:
             raise RuntimeError("Database not connected")
         return self._db.driver_history
-=======
     def smarttrips(self):
         """Get driver ping sessions collection"""
         if self._db is None:
@@ -319,7 +317,6 @@
             raise RuntimeError("Database not connected")
         return self._db.route_recommendations
 
->>>>>>> d7f623d1
     
     async def create_trip_with_transaction(self, trip_data: dict, constraints: list = None):
         """Create a trip with constraints in a transaction"""
