--- conflicted
+++ resolved
@@ -32,12 +32,7 @@
     COMPLETED = "completed"
     CANCELLED = "cancelled"
     DELAYED = "delayed"
-<<<<<<< HEAD
-    INACTIVE = "inactive"
-    PAUSED = "paused"
-=======
     MISSED = "missed"
->>>>>>> 6edabf6c
 
 
 class TripPriority(str, Enum):
