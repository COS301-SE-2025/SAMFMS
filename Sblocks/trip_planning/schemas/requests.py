--- conflicted
+++ resolved
@@ -11,12 +11,6 @@
 )
 
 
-<<<<<<< HEAD
-=======
-from pydantic import BaseModel, Field, validator
-from typing import List, Dict, Any, Optional
-from datetime import datetime
-
 class ScheduledTripRequest(BaseModel):
     """Request to create a scheduled trip"""
     name: str = Field(..., min_length=1, max_length=200, description="Trip name")
@@ -34,7 +28,23 @@
     # Trip details
     priority: TripPriority = Field(..., description="Trip priority")
 
->>>>>>> 6d3074b7
+class ScheduledTripRequest(BaseModel):
+    """Request to create a scheduled trip"""
+    name: str = Field(..., min_length=1, max_length=200, description="Trip name")
+    description: Optional[str] = None
+
+    start_time_window: datetime = Field(..., description="When the trip should start")
+    end_time_window: datetime = Field(..., description="When the trip should end")
+
+    # Route
+    origin: Waypoint = Field(..., description="Starting point")
+    destination: Waypoint = Field(..., description="End point")
+    waypoints: List[Waypoint] = Field(default_factory=list, description="Intermediate stops")
+    route_info: Optional[RouteInfo] = Field(None, description="Route information including distance, duration, and coordinates")
+    
+    # Trip details
+    priority: TripPriority = Field(..., description="Trip priority")
+
 class CreateTripRequest(BaseModel):
     """Request to create a new trip"""
     name: str = Field(..., min_length=1, max_length=200, description="Trip name")
