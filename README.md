--- conflicted
+++ resolved
@@ -1,4 +1,3 @@
-<<<<<<< HEAD
 <!-- Project logo -->
 <p align="center">
   <img src="docs/Demo4/images/logo_horisontal_light.svg" alt="Firewall Five — SAMFMS" height="84">
@@ -8,14 +7,6 @@
   <img src="docs/Demo4/images/DNS.png" alt="Sponsor: DNS" height="64" style="margin: 0 14px;">
   <img src="docs/Demo4/images/LOGO_BLACK_FULLTRANSP.png" alt="Sponsor" height="64" style="margin: 0 14px;">
 </p>
-=======
-<div align="center">
-
-# Firewall Five — SAMFMS  
-Modular Fleet Management System for growing fleets 🚚✨
-
-</div>
->>>>>>> dda92b13
 
 <!-- Optional project title under the logo -->
 <h1 align="center">Firewall Five — SAMFMS</h1>
@@ -23,12 +14,19 @@
 
 ## 📚 Documentation
 
-<<<<<<< HEAD
-=======
 ## 📚 Documentation
 
->>>>>>> dda92b13
 | Resource | Link |
+|---|---|
+| SRS & Architecture | [Requirements](docs/Demo3/Software%20Requirement%20Specification.pdf) |
+| Project Board | [GitHub Projects](https://github.com/orgs/COS301-SE-2025/projects/208/views/2) |
+| Coding Standards | [Guide](docs/Demo3/Coding_Standards.pdf) |
+| Technical Installation | [Install Guide](docs/Demo3/Technical_Installation_Guide.pdf) |
+| User Manual | [Manual](docs/Demo3/SAMFMS%20User%20Manual.pdf) |
+| Deployment Strategy | [Deployment Model](docs/Demo3/Deployment%20Strategy.pdf) |
+| Service Contracts | [Contracts](docs/Demo3/Service%20Contracts-1.pdf) |
+| Branching Strategy | [Strategy](docs/Demo3/Branching_Strategy.pdf) |
+| Updated Domain Model | [Domain Model](docs/Demo3/images/DomainModel.png) |
 |---|---|
 | SRS & Architecture | [Requirements](docs/Demo3/Software%20Requirement%20Specification.pdf) |
 | Project Board | [GitHub Projects](https://github.com/orgs/COS301-SE-2025/projects/208/views/2) |
@@ -44,7 +42,10 @@
 - Demo 1 SRS: [Google Doc](https://docs.google.com/document/d/1En1Mck7JwaSdKjgyvRhmX5pXqHhVSUlhZhp7XU-f_K4/edit?tab=t.0)
 - Demo 2 SRS: [Google Doc](https://docs.google.com/document/d/1G0PdNyn39kSutfvn8tCN5x-yCHrte0QFu_v2-gYdXPU/edit?tab=t.0)
 - Demo 2 Slides: [Canva Presentation](https://www.canva.com/design/DAGrW5d1HYA/LC1cf0PKTY7MIsAVtObYPA/edit)
-<<<<<<< HEAD
+Older docs:
+- Demo 1 SRS: [Google Doc](https://docs.google.com/document/d/1En1Mck7JwaSdKjgyvRhmX5pXqHhVSUlhZhp7XU-f_K4/edit?tab=t.0)
+- Demo 2 SRS: [Google Doc](https://docs.google.com/document/d/1G0PdNyn39kSutfvn8tCN5x-yCHrte0QFu_v2-gYdXPU/edit?tab=t.0)
+- Demo 2 Slides: [Canva Presentation](https://www.canva.com/design/DAGrW5d1HYA/LC1cf0PKTY7MIsAVtObYPA/edit)
 
 ---
 
@@ -58,26 +59,10 @@
 | <img src="docs/Demo3/images/morne.jpeg" width="56" /> | Mr. Morné van Heerden (u21482153) | [Mornevanheerden](https://github.com/Mornevanheerden) | [Morné van Heerden](https://www.linkedin.com/in/morne-van-heerden-a0b173355/) | DevOps & systems, repo maintenance, services engineering |
 | <img src="docs/Demo3/images/herrie.jpg" width="56" /> | Mr. Herman Engelbrecht (u22512374) | [herrie732](https://github.com/herrie732) | [Herman Engelbrecht](https://www.linkedin.com/in/herman-johan-engelbrecht-a6b6a8327/) | Services engineering, loosely coupled SBlocks, frontend & DB management |
 
-=======
-
----
-
-## 👥 Team
-
-| Profile | Name (Student No.) | GitHub | LinkedIn | Focus |
-|---|---|---|---|---|
-| <img src="docs/Demo3/images/stefan.jpg" width="56" /> | Mr. Stefan Jansen van Rensburg (u22550055) | [StefanJvRCodes](https://github.com/StefanJvRCodes) | [Stefan Jansen van Rensburg](https://linkedin.com/in/stefan-JvR) | Team lead, CI/CD, daemon and backend services (storage, CRUD, file I/O, server and user management) |
-| <img src="docs/Demo3/images/johan.jpeg" width="56" /> | Mr. Johan Jansen van Rensburg (u22590732) | [22590732](https://github.com/22590732) | [Johan Jansen van Rensburg](https://www.linkedin.com/in/nicolaas-jansen-van-rensburg-202629363/) | UI engineering and design, frontend architecture, service integration |
-| <img src="docs/Demo3/images/laird.png" width="56" /> | Mr. Laird Glanville (u22541332) | [Laird-G](https://github.com/Laird-G) | [Laird Glanville](https://www.linkedin.com/in/laird-glanville-046270326/) | Backend engineering, MCore development, modular SBlocks |
-| <img src="docs/Demo3/images/morne.jpeg" width="56" /> | Mr. Morné van Heerden (u21482153) | [Mornevanheerden](https://github.com/Mornevanheerden) | [Morné van Heerden](https://www.linkedin.com/in/morne-van-heerden-a0b173355/) | DevOps and systems, repository maintenance, services engineering |
-| <img src="docs/Demo3/images/herrie.jpg" width="56" /> | Mr. Herman Engelbrecht (u22512374) | [herrie732](https://github.com/herrie732) | [Herman Engelbrecht](https://www.linkedin.com/in/herman-johan-engelbrecht-a6b6a8327/) | Services engineering, loosely coupled SBlocks, frontend and database management |
-
->>>>>>> dda92b13
 ---
 
 ## 🧭 Overview
 
-<<<<<<< HEAD
 SAMFMS is a modular fleet platform that avoids “buy-everything” bloat. Start with a lightweight core (MCore) and install only the features you need as plug-in modules (SBlocks): location tracking, trip planning, maintenance, and driver/vehicle management. Start lean. Scale smoothly.
 
 - Install only what you need  
@@ -120,52 +105,6 @@
 - Branching model: [Strategy](docs/Demo3/Branching_Strategy.pdf)
 
 ---
-=======
-SAMFMS is a modular fleet platform built to avoid “buy-everything” bloat. Start with a lightweight core (MCore), then add only the modules you need (SBlocks): location tracking, trip planning, maintenance, and driver/vehicle management. Simple to start. Easy to extend. Cost-aware for smaller teams.
-
-### Why SAMFMS?  
-- ✅ Install only what you need  
-- ✅ Clean separation between core, services, and UI  
-- ✅ Event-driven and scalable from day one  
-- ✅ Friendly developer experience (monorepo, shared contracts, strong docs)
-
----
-
-## 🧱 Architecture
-
-### MCore
-- Authentication hooks, configuration, service discovery, and shared contracts.
-- Central API routing and standards enforcement.
-- Event catalog and schema definitions for cross-module messaging.
-
-### SBlocks (Modules)
-- Independently deployable feature services that register with MCore.
-- Stable FastAPI interfaces and clear boundaries.
-- Examples: location, trips, maintenance, driver/vehicle.
-
-### Communication & Data
-- FastAPI for APIs and service-to-service calls.  
-- RabbitMQ for async, decoupled events between modules.  
-- MongoDB for operational data and histories.
-
-### Frontend
-- React + Tailwind for a crisp, responsive UI.  
-- Leaflet for live maps, positions, and routes.
-
-### Deployment
-- Dockerized services with Compose for local orchestration.  
-- Environment-driven configuration and secrets.  
-- Production can deploy modules independently.
-
----
-
-## Notes:
-- Issues are tracked in [GitHub Issues](https://github.com/COS301-SE-2025/SAMFMS/issues).
-- Use the [Branching Strategy](docs/Demo3/Branching_Strategy.pdf) for PR flow and releases.
-
----
-
->>>>>>> dda92b13
 
 ## 🧰 Technology
 
@@ -176,8 +115,4 @@
 ![Docker](https://img.shields.io/badge/docker-%230db7ed.svg?style=for-the-badge&logo=docker&logoColor=white)
 ![FastAPI](https://img.shields.io/badge/FastAPI-005571?style=for-the-badge&logo=fastapi&logoColor=white)
 ![MongoDB](https://img.shields.io/badge/MongoDB-4DB33D?style=for-the-badge&logo=mongodb&logoColor=white)
-<<<<<<< HEAD
 ![Python](https://img.shields.io/badge/Python-3776AB?style=for-the-badge&logo=python&logoColor=white)
-=======
-![Python](https://img.shields.io/badge/Python-3776AB?style=for-the-badge&logo=python&logoColor=white)
->>>>>>> dda92b13
