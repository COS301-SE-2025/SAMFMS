--- conflicted
+++ resolved
@@ -157,7 +157,6 @@
   TRIPS: {
     LIST: '/trips/trips',
     CREATE: '/trips/trips/create',
-<<<<<<< HEAD
     UPDATE: id =>  `/trips/trips/${id}`,
     DELETE: id => `/trips/trips/${id}`,
     ACTIVE: '/trips/trips/active',
@@ -166,10 +165,6 @@
       DRIVERS: '/trips/analytics/drivers',
       VEHICLES: '/trips/analytics/vehicles'
     }
-=======
-    UPDATE: id => `/trips/trips/${id}`,
-    DELETE: id => `/trips/trips/${id}`,
->>>>>>> 442a5b2e
   },
 
   // Maintenance
