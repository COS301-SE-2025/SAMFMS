--- conflicted
+++ resolved
@@ -147,13 +147,8 @@
   },
 
   GEOFENCES: {
-<<<<<<< HEAD
-    LIST: '/gps/geofences/geofences',
-    CREATE: '/gps/geofences/geofences',
-=======
     LIST: '/gps/geofences',
     CREATE: '/gps/geofences',
->>>>>>> 1695850f
   },
 
   // Trip Planning
