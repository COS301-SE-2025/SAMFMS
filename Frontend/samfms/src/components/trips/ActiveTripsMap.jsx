import React, { useState, useEffect, useRef, useCallback } from 'react';
import { MapPin, Menu, Search, Navigation, Car, Clock, User, Locate } from 'lucide-react';
import { MapContainer, TileLayer, Marker, Popup, Polyline, useMap } from 'react-leaflet';
import { getLocation } from '../../backend/api/locations';
import 'leaflet/dist/leaflet.css';
import L from 'leaflet';

// Fix for default markers in react-leaflet
delete L.Icon.Default.prototype._getIconUrl;
L.Icon.Default.mergeOptions({
  iconRetinaUrl: 'https://cdnjs.cloudflare.com/ajax/libs/leaflet/1.7.1/images/marker-icon-2x.png',
  iconUrl: 'https://cdnjs.cloudflare.com/ajax/libs/leaflet/1.7.1/images/marker-icon.png',
  shadowUrl: 'https://cdnjs.cloudflare.com/ajax/libs/leaflet/1.7.1/images/marker-shadow.png',
});

// Custom vehicle icon for active trips map
const createVehicleIcon = status => {
  const color =
    status === 'In Transit' ? '#3b82f6' : status === 'At Destination' ? '#22c55e' : '#f59e0b';
  return L.divIcon({
    html: `<div style="background-color: ${color}; width: 20px; height: 20px; border-radius: 50%; border: 2px solid white; display: flex; align-items: center; justify-content: center; box-shadow: 0 2px 4px rgba(0,0,0,0.2);">
             <svg width="12" height="12" viewBox="0 0 24 24" fill="white">
               <path d="M8 7v8a2 2 0 002 2h6M8 7V5a2 2 0 012-2h4.586a1 1 0 01.707.293l4.414 4.414a1 1 0 01.293.707V15a2 2 0 01-2 2h-2M8 7H6a2 2 0 00-2 2v10a2 2 0 002 2h8a2 2 0 002-2v-2"/>
             </svg>
           </div>`,
    className: 'custom-vehicle-marker',
    iconSize: [20, 20],
    iconAnchor: [10, 10],
  });
};

// Map updater component to center on selected items
const MapUpdater = ({ center, zoom = 13, bounds = null }) => {
  const map = useMap();

  useEffect(() => {
    if (bounds && bounds.length > 0) {
      // Fit bounds to show the entire route
      map.fitBounds(bounds, { padding: [20, 20] });
    } else if (center && center[0] && center[1]) {
      map.setView(center, zoom);
    }
  }, [center, zoom, bounds, map]);

  return null;
};

const ActiveTripsMap = ({ activeLocations = [] }) => {
  const [sidebarCollapsed, setSidebarCollapsed] = useState(false);
  const [searchTerm, setSearchTerm] = useState('');
  const [selectedTrip, setSelectedTrip] = useState(null);
  const [mapCenter, setMapCenter] = useState([37.7749, -122.4194]);
  const [mapBounds, setMapBounds] = useState(null);
  const [vehicleLocations, setVehicleLocations] = useState({}); // Store vehicle locations by vehicle ID
  const [showTrips, setShowTrips] = useState(true); // Toggle for trip display
  const [showVehicles, setShowVehicles] = useState(true); // Toggle for vehicle display

  // Debug: Log vehicle locations when they change
  useEffect(() => {
    console.log('Vehicle locations updated:', vehicleLocations);
    console.log('Number of vehicle locations:', Object.keys(vehicleLocations).length);
    console.log('Active locations (trips):', activeLocations);
    // Log which vehicle IDs we're trying to fetch locations for
    const vehicleIds = activeLocations.map(loc => loc.vehicleId).filter(Boolean);
    console.log('Vehicle IDs to track:', vehicleIds);
  }, [vehicleLocations, activeLocations]);

  // Function to fetch vehicle location
  const fetchVehicleLocation = async vehicleId => {
    try {
      const response = await getLocation(vehicleId);
      // Handle the response structure based on the API response you provided
      console.log(`Vehicle ${vehicleId} location:`, response);

      // Handle the nested response structure: response.data.data is an array of location objects
      if (
        response.data &&
        response.data.data &&
        Array.isArray(response.data.data) &&
        response.data.data.length > 0
      ) {
        const locationData = response.data.data[0]; // Take the first (most recent) location

        if (locationData.location && locationData.location.coordinates) {
          return {
            id: vehicleId,
            position: [locationData.location.coordinates[1], locationData.location.coordinates[0]], // [lat, lng] for Leaflet
            speed: locationData.speed || null,
            heading: locationData.heading || null,
            lastUpdated: new Date(locationData.timestamp || locationData.updated_at),
          };
        }

        // Fallback to direct coordinates if location.coordinates doesn't exist
        if (locationData.latitude && locationData.longitude) {
          return {
            id: vehicleId,
            position: [locationData.latitude, locationData.longitude], // [lat, lng] for Leaflet
            speed: locationData.speed || null,
            heading: locationData.heading || null,
            lastUpdated: new Date(locationData.timestamp || locationData.updated_at),
          };
        }
      }

      console.warn(`No valid location data found for vehicle ${vehicleId}`);
      return null;
    } catch (error) {
      console.error(`Error fetching location for vehicle ${vehicleId}:`, error);
      return null;
    }
  };

  // Function to fetch all vehicle locations for active trips
  const fetchAllVehicleLocations = useCallback(async () => {
    const locationPromises = activeLocations.map(async trip => {
      if (trip.vehicleId) {
        const location = await fetchVehicleLocation(trip.vehicleId);
        return { vehicleId: trip.vehicleId, location };
      }
      return null;
    });

    const results = await Promise.all(locationPromises);
    const locationsMap = {};

    results.forEach(result => {
      if (result && result.location) {
        locationsMap[result.vehicleId] = result.location;
      }
    });

    setVehicleLocations(locationsMap);
  }, [activeLocations]);

  // Filter active trips based on search term
  const filteredTrips = activeLocations.filter(
    trip =>
      (trip.vehicle_id || "").toLowerCase().includes(searchTerm.toLowerCase()) ||
      (trip.driver_assignment || "").toLowerCase().includes(searchTerm.toLowerCase()) ||
      (trip.destination.name || "").toLowerCase().includes(searchTerm.toLowerCase()) ||
      (trip.status || "").toLowerCase().includes(searchTerm.toLowerCase())
  );

  // Handle trip selection
  const handleTripSelect = trip => {
    setSelectedTrip(trip);

    // If the trip has route coordinates, fit the map to show the entire route
    if (trip.routeCoordinates && trip.routeCoordinates.length > 0) {
      setMapBounds(trip.routeCoordinates);
      setMapCenter(null); // Don't use center when using bounds
    } else {
      // Fallback to centering on destination
      setMapCenter(trip.position);
      setMapBounds(null);
    }
  };

  // Handle escape key to close sidebar
  useEffect(() => {
    const handleKeyDown = event => {
      if (event.key === 'Escape' && !sidebarCollapsed) {
        setSidebarCollapsed(true);
      }
    };

    document.addEventListener('keydown', handleKeyDown);
    return () => document.removeEventListener('keydown', handleKeyDown);
  }, [sidebarCollapsed]);

  // Fetch vehicle locations when active locations change and poll for updates
  useEffect(() => {
    if (activeLocations.length === 0) {
      setVehicleLocations({});
      return;
    }

    // Initial fetch
    fetchAllVehicleLocations();

    // Set up polling every 3 seconds for live location updates
    const locationInterval = setInterval(() => {
      fetchAllVehicleLocations();
    }, 500);

    return () => clearInterval(locationInterval);
  }, [activeLocations, fetchAllVehicleLocations]); // Re-fetch when active trips change

  // Auto-center map when active locations load
  useEffect(() => {
    if (activeLocations.length > 0 && !selectedTrip) {
      // Center on the first location or calculate center of all locations
      const validLocations = activeLocations.filter(
        loc => loc.position && loc.position[0] !== 0 && loc.position[1] !== 0
      );

      if (validLocations.length === 1) {
        setMapCenter(validLocations[0].position);
      } else if (validLocations.length > 1) {
        // Calculate approximate center of all locations
        const avgLat =
          validLocations.reduce((sum, loc) => sum + loc.position[0], 0) / validLocations.length;
        const avgLng =
          validLocations.reduce((sum, loc) => sum + loc.position[1], 0) / validLocations.length;
        setMapCenter([avgLat, avgLng]);
      }
    }
  }, [activeLocations, selectedTrip]);

  return (
    <div className="h-96 relative">
      <MapContainer
        center={mapCenter}
        zoom={12}
        style={{ height: '100%', width: '100%' }}
        className="rounded-b-xl"
        zoomControl={false}
      >
        <TileLayer
          url="https://{s}.tile.openstreetmap.org/{z}/{x}/{y}.png"
          attribution='&copy; <a href="https://www.openstreetmap.org/copyright">OpenStreetMap</a> contributors'
        />
        <MapUpdater center={mapCenter} zoom={13} bounds={mapBounds} />

        {/* Render route polylines */}
        {showTrips &&
          activeLocations &&
          activeLocations.length > 0 &&
          activeLocations.map(location => (
            <React.Fragment key={`route-${location.id}`}>
              {/* Route polyline */}
              {location.routeCoordinates && location.routeCoordinates.length > 0 && (
                <Polyline
                  positions={location.routeCoordinates}
                  pathOptions={{
                    color:
                      location.status === 'In Transit'
                        ? '#3b82f6'
                        : location.status === 'At Destination'
                        ? '#22c55e'
                        : '#f59e0b',
                    weight: 4,
                    opacity: 0.8,
                  }}
                />
              )}

              {/* Origin marker - White flag for starting point */}
              {location.origin && location.origin[0] !== 0 && location.origin[1] !== 0 && (
                <Marker
                  position={location.origin}
                  icon={L.divIcon({
                    html: `<div style="background-color: white; width: 24px; height: 24px; border-radius: 50%; border: 3px solid #64748b; box-shadow: 0 3px 8px rgba(0,0,0,0.4); display: flex; align-items: center; justify-content: center;">
                               <svg width="14" height="14" viewBox="0 0 24 24" fill="#64748b">
                                 <path d="M14.4,6H20V16H13L11,13V21A1,1 0 0,1 10,22H9A1,1 0 0,1 8,21V4A1,1 0 0,1 9,3H10A1,1 0 0,1 11,4V6H14.4L14.4,6Z"/>
                               </svg>
                             </div>`,
                    className: 'custom-origin-marker',
                    iconSize: [24, 24],
                    iconAnchor: [12, 12],
                  })}
                >
                  <Popup>
                    <div className="text-sm">
                      <h4 className="font-semibold flex items-center gap-2">
                        <svg width="16" height="16" viewBox="0 0 24 24" fill="#64748b">
                          <path d="M14.4,6H20V16H13L11,13V21A1,1 0 0,1 10,22H9A1,1 0 0,1 8,21V4A1,1 0 0,1 9,3H10A1,1 0 0,1 11,4V6H14.4L14.4,6Z" />
                        </svg>
                        Starting Point
                      </h4>
                      <p className="text-muted-foreground">{location.vehicleName}</p>
                    </div>
                  </Popup>
                </Marker>
              )}

              {/* Destination marker - Green flag for end location */}
              <Marker
                position={location.position}
                icon={L.divIcon({
                  html: `<div style="background-color: #22c55e; width: 28px; height: 28px; border-radius: 50%; border: 3px solid white; box-shadow: 0 4px 10px rgba(0,0,0,0.4); display: flex; align-items: center; justify-content: center;">
                             <svg width="16" height="16" viewBox="0 0 24 24" fill="white">
                               <path d="M14.4,6H20V16H13L11,13V21A1,1 0 0,1 10,22H9A1,1 0 0,1 8,21V4A1,1 0 0,1 9,3H10A1,1 0 0,1 11,4V6H14.4L14.4,6Z"/>
                             </svg>
                           </div>`,
                  className: 'custom-destination-marker',
                  iconSize: [28, 28],
                  iconAnchor: [14, 14],
                })}
              >
                <Popup>
                  <div className="text-sm">
                    <h4 className="font-semibold flex items-center gap-2">
                      <svg width="16" height="16" viewBox="0 0 24 24" fill="#22c55e">
                        <path d="M14.4,6H20V16H13L11,13V21A1,1 0 0,1 10,22H9A1,1 0 0,1 8,21V4A1,1 0 0,1 9,3H10A1,1 0 0,1 11,4V6H14.4L14.4,6Z" />
                      </svg>
                      Destination
                    </h4>
                    <p className="text-muted-foreground">{location.vehicleName}</p>
                    <p className="text-muted-foreground">Driver: {location.driver}</p>
                    <p className="text-muted-foreground">Going to: {location.destination}</p>
                    <div className="flex items-center gap-2 mt-2">
                      <div
                        className={`w-2 h-2 rounded-full ${
                          location.status === 'In Transit'
                            ? 'bg-blue-500'
                            : location.status === 'At Destination'
                            ? 'bg-green-500'
                            : 'bg-orange-500'
                        }`}
                      ></div>
                      <span className="text-xs">{location.status}</span>
                    </div>
                    <div className="mt-1">
                      <div className="flex justify-between text-xs">
                        <span>Progress</span>
                        <span>{location.progress}%</span>
                      </div>
                      <div className="w-full bg-muted rounded-full h-1.5 mt-1">
                        <div
                          className="bg-primary h-1.5 rounded-full transition-all duration-300"
                          style={{ width: `${location.progress}%` }}
                        ></div>
                      </div>
                    </div>
                  </div>
                </Popup>
              </Marker>
            </React.Fragment>
          ))}

        {/* Legacy markers (keeping for backwards compatibility - remove these when not needed) */}
        {showTrips &&
          activeLocations &&
          activeLocations.length > 0 &&
          activeLocations
            .filter(
              location => !location.routeCoordinates || location.routeCoordinates.length === 0
            )
            .map(location => (
              <Marker
                key={location.id}
                position={location.position}
                icon={createVehicleIcon(location.status)}
              >
                <Popup>
                  <div className="text-sm">
                    <h4 className="font-semibold">{location.vehicleName}</h4>
                    <p className="text-muted-foreground">Driver: {location.driver}</p>
                    <p className="text-muted-foreground">Going to: {location.destination}</p>
                    <div className="flex items-center gap-2 mt-2">
                      <div
                        className={`w-2 h-2 rounded-full ${
                          location.status === 'In Transit'
                            ? 'bg-blue-500'
                            : location.status === 'At Destination'
                            ? 'bg-green-500'
                            : 'bg-orange-500'
                        }`}
                      ></div>
                      <span className="text-xs">{location.status}</span>
                    </div>
                    <div className="mt-1">
                      <div className="flex justify-between text-xs">
                        <span>Progress</span>
                        <span>{location.progress}%</span>
                      </div>
                      <div className="w-full bg-muted rounded-full h-1.5 mt-1">
                        <div
                          className="bg-primary h-1.5 rounded-full transition-all duration-300"
                          style={{ width: `${location.progress}%` }}
                        ></div>
                      </div>
                    </div>
                  </div>
                </Popup>
              </Marker>
            ))}

        {/* Render live vehicle location markers - LAST to ensure they appear on top */}
        {showVehicles &&
          Object.entries(vehicleLocations).map(([vehicleId, locationData]) => {
            // Find the corresponding trip for this vehicle
            const trip = activeLocations.find(loc => loc.vehicleId === vehicleId);

            return (
              <Marker
                key={`live-vehicle-${vehicleId}`}
                position={locationData.position}
                icon={L.divIcon({
                  html: `<div style="display: flex; align-items: center; justify-content: center; z-index: 1000; position: relative;">
                           <svg width="20" height="20" viewBox="0 0 24 24" fill="#3b82f6" style="filter: drop-shadow(0 2px 4px rgba(0,0,0,0.5));">
                             <path d="M5,11L6.5,6.5H17.5L19,11M17.5,16A1.5,1.5 0 0,1 16,14.5A1.5,1.5 0 0,1 17.5,13A1.5,1.5 0 0,1 19,14.5A1.5,1.5 0 0,1 17.5,16M6.5,16A1.5,1.5 0 0,1 5,14.5A1.5,1.5 0 0,1 6.5,13A1.5,1.5 0 0,1 8,14.5A1.5,1.5 0 0,1 6.5,16M18.92,6C18.72,5.42 18.16,5 17.5,5H6.5C5.84,5 5.28,5.42 5.08,6L3,12V20A1,1 0 0,0 4,21H5A1,1 0 0,0 6,20V19H18V20A1,1 0 0,0 19,21H20A1,1 0 0,0 21,20V12L18.92,6Z"/>
                           </svg>
                         </div>`,
                  className: 'live-vehicle-marker',
                  iconSize: [20, 20],
                  iconAnchor: [10, 10],
                })}
                zIndexOffset={1000} // Ensure this marker appears above all others
              >
                <Popup>
                  <div className="text-sm">
                    <h4 className="font-semibold flex items-center gap-2">
                      <div className="w-3 h-3 bg-red-500 rounded-full animate-pulse"></div>
                      Live Vehicle Location
                    </h4>
                    <p className="text-muted-foreground">
                      Vehicle: {trip?.vehicleName || `Vehicle ${vehicleId}`}
                    </p>
                    <p className="text-muted-foreground">Driver: {trip?.driver || 'Unknown'}</p>
                    {locationData.speed !== null && (
                      <p className="text-xs text-muted-foreground">
                        Speed: {Math.round(locationData.speed)} km/h
                      </p>
                    )}
                    {locationData.heading !== null && (
                      <p className="text-xs text-muted-foreground">
                        Heading: {Math.round(locationData.heading)}°
                      </p>
                    )}
                    <p className="text-xs text-muted-foreground mt-1">
                      Last updated: {locationData.lastUpdated?.toLocaleTimeString() || 'Unknown'}
                    </p>
                  </div>
                </Popup>
              </Marker>
            );
          })}
      </MapContainer>

      {/* Sidebar Toggle Button */}
      <div className="absolute top-4 left-4 z-[1000]">
        <button
          onClick={() => setSidebarCollapsed(!sidebarCollapsed)}
          className="bg-card border border-border hover:bg-accent text-foreground p-2 rounded-lg shadow-lg transition-all duration-300 hover:scale-105 active:scale-95"
          title={sidebarCollapsed ? 'Show Trip List' : 'Hide Trip List'}
        >
          <Menu
            className={`w-5 h-5 transition-transform duration-300 ${
              sidebarCollapsed ? 'rotate-0' : 'rotate-180'
            }`}
          />
        </button>
      </div>

      {/* Map Controls Overlay */}
      <div className="absolute top-4 right-4 flex flex-col gap-2 z-[1000]">
        <div className="bg-white dark:bg-card border border-border rounded-lg shadow-lg p-2">
          <div className="flex flex-col gap-2 text-sm">
            <div className="flex items-center gap-2">
              <div className="flex items-center gap-1">
                <div className="w-3 h-3 bg-blue-500 rounded-full"></div>
                <span className="text-muted-foreground">In Transit</span>
              </div>
              <div className="flex items-center gap-1">
                <div className="w-3 h-3 bg-green-500 rounded-full"></div>
                <span className="text-muted-foreground">At Destination</span>
              </div>
              <div className="flex items-center gap-1">
                <div className="w-3 h-3 bg-orange-500 rounded-full"></div>
                <span className="text-muted-foreground">Loading</span>
              </div>
            </div>
            <div className="flex items-center gap-2 border-t border-border pt-2">
              <div className="flex items-center gap-1">
                <div className="w-3 h-0.5 bg-blue-500"></div>
                <span className="text-muted-foreground text-xs">Route</span>
              </div>
              <div className="flex items-center gap-1">
                <svg width="12" height="12" viewBox="0 0 24 24" fill="#64748b">
                  <path d="M14.4,6H20V16H13L11,13V21A1,1 0 0,1 10,22H9A1,1 0 0,1 8,21V4A1,1 0 0,1 9,3H10A1,1 0 0,1 11,4V6H14.4L14.4,6Z" />
                </svg>
                <span className="text-muted-foreground text-xs">Start</span>
              </div>
              <div className="flex items-center gap-1">
                <svg width="12" height="12" viewBox="0 0 24 24" fill="#22c55e">
                  <path d="M14.4,6H20V16H13L11,13V21A1,1 0 0,1 10,22H9A1,1 0 0,1 8,21V4A1,1 0 0,1 9,3H10A1,1 0 0,1 11,4V6H14.4L14.4,6Z" />
                </svg>
                <span className="text-muted-foreground text-xs">End</span>
              </div>
              <div className="flex items-center gap-1">
                <svg width="12" height="12" viewBox="0 0 24 24" fill="#3b82f6">
                  <path d="M5,11L6.5,6.5H17.5L19,11M17.5,16A1.5,1.5 0 0,1 16,14.5A1.5,1.5 0 0,1 17.5,13A1.5,1.5 0 0,1 19,14.5A1.5,1.5 0 0,1 17.5,16M6.5,16A1.5,1.5 0 0,1 5,14.5A1.5,1.5 0 0,1 6.5,13A1.5,1.5 0 0,1 8,14.5A1.5,1.5 0 0,1 6.5,16M18.92,6C18.72,5.42 18.16,5 17.5,5H6.5C5.84,5 5.28,5.42 5.08,6L3,12V20A1,1 0 0,0 4,21H5A1,1 0 0,0 6,20V19H18V20A1,1 0 0,0 19,21H20A1,1 0 0,0 21,20V12L18.92,6Z" />
                </svg>
                <span className="text-muted-foreground text-xs">Live Vehicle</span>
              </div>
            </div>
          </div>
        </div>
      </div>

      {/* Sidebar Backdrop */}
      {!sidebarCollapsed && (
        <div
          className="absolute inset-0 bg-black bg-opacity-10 z-[998] transition-opacity duration-300"
          onClick={() => setSidebarCollapsed(true)}
        />
      )}

      {/* Sidebar - Overlay on left side */}
      <div
        className={`absolute top-0 left-0 w-80 h-full bg-card border-r border-border shadow-xl z-[999] transition-all duration-500 ease-in-out transform ${
          sidebarCollapsed ? '-translate-x-full opacity-0' : 'translate-x-0 opacity-100'
        }`}
      >
        <div className="flex flex-col h-full p-4">
          {/* Header */}
          <div className="flex items-center justify-between mb-4 pb-3 border-b border-border">
            <div className="flex items-center gap-2">
              <Car className="w-5 h-5 text-primary" />
              <h4 className="text-lg font-semibold">Active Trips</h4>
            </div>
            <span className="text-sm text-muted-foreground bg-primary/10 px-2 py-1 rounded-full">
              {activeLocations.length}
            </span>
          </div>

          {/* Display Toggles */}
          <div className="mb-4 p-3 bg-muted/30 rounded-lg border border-border">
            <h5 className="text-sm font-medium mb-3 text-foreground">Map Display</h5>
            <div className="space-y-2">
              <div className="flex items-center justify-between">
                <span className="text-sm text-muted-foreground">Show Trip Routes</span>
                <button
                  onClick={() => setShowTrips(!showTrips)}
                  className={`relative inline-flex h-6 w-11 items-center rounded-full transition-colors ${
                    showTrips ? 'bg-primary' : 'bg-muted-foreground/20'
                  }`}
                >
                  <span
                    className={`inline-block h-4 w-4 transform rounded-full bg-white transition-transform ${
                      showTrips ? 'translate-x-6' : 'translate-x-1'
                    }`}
<<<<<<< HEAD
                    style={{ animationDelay: `${index * 50}ms` }}
                    onClick={() => handleTripSelect(trip)}
                  >
                    <div className="space-y-2">
                      <div className="flex items-start justify-between">
                        <h5 className="font-medium text-sm truncate flex-1">{trip.vehicleName}</h5>
                        <div className="flex items-center ml-2">
                          <div
                            className={`w-2 h-2 rounded-full mr-1 ${
                              trip.status === 'In Transit'
                                ? 'bg-blue-500 animate-pulse'
                                : trip.status === 'At Destination'
                                ? 'bg-green-500'
                                : 'bg-orange-500 animate-pulse'
                            }`}
                          ></div>
                          <span className="text-xs text-muted-foreground capitalize">
                            {(trip.status || "").toLowerCase()}
                          </span>
                        </div>
                      </div>
=======
                  />
                </button>
              </div>
              <div className="flex items-center justify-between">
                <span className="text-sm text-muted-foreground">Show Live Vehicles</span>
                <button
                  onClick={() => setShowVehicles(!showVehicles)}
                  className={`relative inline-flex h-6 w-11 items-center rounded-full transition-colors ${
                    showVehicles ? 'bg-primary' : 'bg-muted-foreground/20'
                  }`}
                >
                  <span
                    className={`inline-block h-4 w-4 transform rounded-full bg-white transition-transform ${
                      showVehicles ? 'translate-x-6' : 'translate-x-1'
                    }`}
                  />
                </button>
              </div>
            </div>
          </div>
>>>>>>> 8218eb83

          {/* Search */}
          <div className="relative mb-4">
            <Search className="absolute left-3 top-1/2 transform -translate-y-1/2 text-muted-foreground w-4 h-4" />
            <input
              type="text"
              placeholder="Search trips..."
              value={searchTerm}
              onChange={e => setSearchTerm(e.target.value)}
              className="w-full pl-10 pr-4 py-2 border border-input bg-background text-sm focus:outline-none focus:ring-2 focus:ring-primary transition-all duration-200 rounded-md"
            />
          </div>

          {/* Trip List */}
          <div className="flex-1 overflow-y-auto space-y-2">
            {filteredTrips.length === 0 ? (
              <div className="text-center py-8 text-muted-foreground">
                <Car className="w-8 h-8 mx-auto mb-2 opacity-50" />
                <p>No trips found</p>
                {searchTerm && <p className="text-xs mt-1">Try adjusting your search</p>}
              </div>
            ) : (
              filteredTrips.map((trip, index) => (
                <div
                  key={trip.id}
                  className={`p-3 border border-border cursor-pointer transition-all duration-300 ease-in-out hover:bg-accent hover:scale-[1.02] hover:shadow-md transform rounded-xl ${
                    selectedTrip?.id === trip.id
                      ? 'bg-primary/10 border-primary scale-[1.02] shadow-md'
                      : ''
                  }`}
                  style={{ animationDelay: `${index * 50}ms` }}
                  onClick={() => handleTripSelect(trip)}
                >
                  <div className="space-y-2">
                    <div className="flex items-start justify-between">
                      <h5 className="font-medium text-sm truncate flex-1">{trip.vehicleName}</h5>
                      <div className="flex items-center ml-2">
                        <div
                          className={`w-2 h-2 rounded-full mr-1 ${
                            trip.status === 'In Transit'
                              ? 'bg-blue-500 animate-pulse'
                              : trip.status === 'At Destination'
                              ? 'bg-green-500'
                              : 'bg-orange-500 animate-pulse'
                          }`}
                        ></div>
                        <span className="text-xs text-muted-foreground capitalize">
                          {trip.status.toLowerCase()}
                        </span>
                      </div>
                    </div>

                    <div className="space-y-1">
                      <div className="flex items-center text-xs text-muted-foreground">
                        <User className="w-3 h-3 mr-1" />
                        <span className="truncate">{trip.driver}</span>
                      </div>

                      <div className="flex items-center text-xs text-muted-foreground">
                        <Navigation className="w-3 h-3 mr-1" />
                        <span className="truncate">{trip.destination}</span>
                      </div>
                    </div>

                    {/* Progress bar */}
                    <div className="mt-2">
                      <div className="flex justify-between text-xs text-muted-foreground mb-1">
                        <span>Progress</span>
                        <span>{trip.progress}%</span>
                      </div>
                      <div className="w-full bg-muted rounded-full h-1.5">
                        <div
                          className={`h-1.5 rounded-full transition-all duration-300 ${
                            trip.status === 'In Transit'
                              ? 'bg-blue-500'
                              : trip.status === 'At Destination'
                              ? 'bg-green-500'
                              : 'bg-orange-500'
                          }`}
                          style={{ width: `${trip.progress}%` }}
                        ></div>
                      </div>
                    </div>

                    {/* Action button */}
                    <div className="pt-2">
                      <button
                        onClick={e => {
                          e.stopPropagation();
                          handleTripSelect(trip);
                        }}
                        className="w-full flex items-center justify-center gap-1 px-2 py-1 bg-primary/10 hover:bg-primary/20 text-primary text-xs rounded-md transition-colors duration-200"
                      >
                        <Locate className="w-3 h-3" />
                        <span>Focus on Map</span>
                      </button>
                    </div>
                  </div>
                </div>
              ))
            )}
          </div>
        </div>
      </div>
    </div>
  );
};

export default ActiveTripsMap;<|MERGE_RESOLUTION|>--- conflicted
+++ resolved
@@ -533,29 +533,6 @@
                     className={`inline-block h-4 w-4 transform rounded-full bg-white transition-transform ${
                       showTrips ? 'translate-x-6' : 'translate-x-1'
                     }`}
-<<<<<<< HEAD
-                    style={{ animationDelay: `${index * 50}ms` }}
-                    onClick={() => handleTripSelect(trip)}
-                  >
-                    <div className="space-y-2">
-                      <div className="flex items-start justify-between">
-                        <h5 className="font-medium text-sm truncate flex-1">{trip.vehicleName}</h5>
-                        <div className="flex items-center ml-2">
-                          <div
-                            className={`w-2 h-2 rounded-full mr-1 ${
-                              trip.status === 'In Transit'
-                                ? 'bg-blue-500 animate-pulse'
-                                : trip.status === 'At Destination'
-                                ? 'bg-green-500'
-                                : 'bg-orange-500 animate-pulse'
-                            }`}
-                          ></div>
-                          <span className="text-xs text-muted-foreground capitalize">
-                            {(trip.status || "").toLowerCase()}
-                          </span>
-                        </div>
-                      </div>
-=======
                   />
                 </button>
               </div>
@@ -576,7 +553,6 @@
               </div>
             </div>
           </div>
->>>>>>> 8218eb83
 
           {/* Search */}
           <div className="relative mb-4">
