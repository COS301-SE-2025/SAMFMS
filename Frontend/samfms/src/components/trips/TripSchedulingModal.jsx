import React, {useState, useEffect, useCallback} from 'react';
import {
  X,
  MapPin,
  Clock,
  User,
  Car,
  Calendar,
  Route,
  FileText,
  CheckCircle,
  ChevronRight,
  ChevronLeft,
  ChevronUp,
  Flag,
  CalendarClock,
  Truck,
  Timer,
} from 'lucide-react';
import TripPlanningMap from './TripPlanningMap';
import LocationAutocomplete from './LocationAutocomplete';
import SearchableDropdown from '../ui/SearchableDropdown';
import { getAvailableDrivers, getAvailableVehicles } from '../../backend/api/trips';

const TripSchedulingModal = ({
  showModal,
  onClose,
  onSubmit,
  tripForm,
  onFormChange,
  vehicles,
  drivers,
  isSubmitting,
  availableVehicles,
}) => {
  // Trip type state
  const [tripType, setTripType] = useState(''); // '' initially to force selection

  // Step management - adjusted based on trip type
  const [currentStep, setCurrentStep] = useState(0); // Start at 0 for trip type selection
  const getTotalSteps = () => {
    switch (tripType) {
      case 'normal':
        return 4; // Type selection + 3 normal steps
      case 'scheduled':
        return 3; // Type selection + 2 scheduled steps
      default:
        return 1;
    }
  };

  // Map state
  const [mapLocations, setMapLocations] = useState({
    start: null,
    end: null,
    waypoints: [],
  });
  const [routeInfo, setRouteInfo] = useState(null);

  // Optional field toggles
  const [showDescription, setShowDescription] = useState(false);
  const [showDriverNotes, setShowDriverNotes] = useState(false);

  // Options for step 2/3 Driver and Vehicle dropdowns
  const [vehicleOptions, setVehicleOptions] = useState([]);
  const [driverOptions, setDriverOptions] = useState([]);
  const [loadingDrivers, setLoadingDrivers] = useState(false);
  const [loadingVehicles, setLoadingVehicles] = useState(false);

  // Step navigation functions
  const nextStep = useCallback(() => {
    const totalSteps = getTotalSteps();
    if (currentStep < totalSteps - 1) {
      setCurrentStep(currentStep + 1);
    }
  }, [currentStep, tripType]);

  const prevStep = useCallback(() => {
    if (currentStep > 0) {
      setCurrentStep(currentStep - 1);
    }
  }, [currentStep]);

  // Form validation for each step based on trip type
  const isStepValid = useCallback(
    step => {
<<<<<<< HEAD
      switch (step) {
        case 1:
          return tripForm.name && tripForm.priority && tripForm.startDate && tripForm.startTime && tripForm.endDate && tripForm.endTime;
        case 2:
          return (
            tripForm.vehicleId &&
            tripForm.driverId
          );
        case 3:
          return tripForm.startLocation && tripForm.endLocation;
        default:
          return false;
=======
      if (step === 0) return tripType !== ''; // Trip type selection

      if (tripType === 'normal') {
        switch (step) {
          case 1:
            return tripForm.name && tripForm.priority;
          case 2:
            return (
              tripForm.vehicleId &&
              tripForm.driverId &&
              tripForm.startDate &&
              tripForm.startTime &&
              tripForm.endDate &&
              tripForm.endTime
            );
          case 3:
            return tripForm.startLocation && tripForm.endLocation;
          default:
            return false;
        }
      } else if (tripType === 'scheduled') {
        switch (step) {
          case 1:
            return (
              tripForm.name &&
              tripForm.priority &&
              tripForm.startTimeWindow &&
              tripForm.endTimeWindow
            );
          case 2:
            return tripForm.startLocation && tripForm.endLocation;
          default:
            return false;
        }
>>>>>>> 6d3074b7
      }
      return false;
    },
    [tripForm, tripType]
  );

  // For the change in Vehicle in step 2/3 Vehicle dropdown
  useEffect(() => {
    if (availableVehicles || vehicles) {
      const formattedVehicles = (availableVehicles || vehicles).map(vehicle => ({
        value: vehicle._id || vehicle.id,
        label: `${vehicle.make} ${vehicle.model} - ${vehicle.license_plate || vehicle.licensePlate || vehicle.registration}`
      }));
      setVehicleOptions(formattedVehicles);
    }
  }, [availableVehicles, vehicles]);

  // Function to fetch available vehicles based on time range
  const fetchAvailableVehicles = useCallback(async () => {
    if (!tripForm.startDate || !tripForm.startTime || !tripForm.endDate || !tripForm.endTime) {
      return;
    }

    const startDateTime = `${tripForm.startDate}T${tripForm.startTime}:00`;
    const endDateTime = `${tripForm.endDate}T${tripForm.endTime}:00`;

    console.log('Fetching available vehicles for timeframe:', { startDateTime, endDateTime });

    setLoadingVehicles(true);
    try {
      const response = await getAvailableVehicles(startDateTime, endDateTime);
      console.log('Raw vehicle API response:', response);
      
      // Handle the nested response structure: response.data.data.vehicles
      let availableVehiclesList = [];
      if (response && response.data && response.data.data && response.data.data.vehicles) {
        availableVehiclesList = response.data.data.vehicles;
      } else if (response && response.data && response.data.vehicles) {
        availableVehiclesList = response.data.vehicles;
      }
      
      if (availableVehiclesList && availableVehiclesList.length > 0) {
        // Format available vehicles for the dropdown
        const formattedAvailableVehicles = availableVehiclesList.map(vehicle => ({
          value: vehicle._id,
          label: `${vehicle.make} ${vehicle.model} - ${vehicle.license_plate || vehicle.licensePlate || vehicle.registration_number}`
        }));
        
        setVehicleOptions(formattedAvailableVehicles);
        console.log('Updated vehicle options with available vehicles:', formattedAvailableVehicles);
        
        // Clear selected vehicle if it's no longer available
        if (tripForm.vehicleId && !availableVehiclesList.find(v => v._id === tripForm.vehicleId)) {
          onFormChange('vehicleId', '');
        }
      } else {
        console.warn('No vehicles data in response:', response);
        setVehicleOptions([]);
      }
    } catch (error) {
      console.error('Error fetching available vehicles:', error);
      // Fallback to all vehicles if API fails
      if (vehicles) {
        const formattedVehicles = vehicles.map(vehicle => ({
          value: vehicle._id || vehicle.id,
          label: `${vehicle.make} ${vehicle.model} - ${vehicle.license_plate || vehicle.licensePlate || vehicle.registration}`
        }));
        setVehicleOptions(formattedVehicles);
      }
    } finally {
      setLoadingVehicles(false);
    }
  }, [tripForm.startDate, tripForm.startTime, tripForm.endDate, tripForm.endTime, tripForm.vehicleId, vehicles, onFormChange]);

  // For the change in Driver in step 2/3 Driver dropdown
  useEffect(() => {
    if (drivers) {
      const formattedDrivers = drivers.map(driver => ({
        value: driver.employee_id,
        label: `${driver.first_name} ${driver.last_name || ''} ${driver.employee_id ? `(${driver.employee_id})` : ''}`
      }));
      setDriverOptions(formattedDrivers);
    }
  }, [drivers]);

  // Function to fetch available drivers based on time range
  const fetchAvailableDrivers = useCallback(async () => {
    if (!tripForm.startDate || !tripForm.startTime || !tripForm.endDate || !tripForm.endTime) {
      return;
    }

    const startDateTime = `${tripForm.startDate}T${tripForm.startTime}:00`;
    const endDateTime = `${tripForm.endDate}T${tripForm.endTime}:00`;

    console.log('Fetching available drivers for timeframe:', { startDateTime, endDateTime });

    setLoadingDrivers(true);
    try {
      const response = await getAvailableDrivers(startDateTime, endDateTime);
      console.log('Raw driver API response:', response);
      
      // Handle the nested response structure: response.data.data.available_drivers
      let availableDriversList = [];
      if (response && response.data && response.data.data && response.data.data.available_drivers) {
        availableDriversList = response.data.data.available_drivers;
      } else if (response && response.data && response.data.available_drivers) {
        availableDriversList = response.data.available_drivers;
      }
      
      if (availableDriversList && availableDriversList.length > 0) {
        // Format available drivers for the dropdown
        const formattedAvailableDrivers = availableDriversList.map(driver => ({
          value: driver.employee_id,
          label: `${driver.first_name} ${driver.last_name || ''} ${driver.employee_id ? `(${driver.employee_id})` : ''}`
        }));
        
        setDriverOptions(formattedAvailableDrivers);
        console.log('Updated driver options with available drivers:', formattedAvailableDrivers);
        
        // Clear selected driver if they're no longer available
        if (tripForm.driverId && !availableDriversList.find(d => d.employee_id === tripForm.driverId)) {
          onFormChange('driverId', '');
        }
      } else {
        console.warn('No drivers data in response:', response);
        setDriverOptions([]);
      }
    } catch (error) {
      console.error('Error fetching available drivers:', error);
      // Fallback to all drivers if API fails
      if (drivers) {
        const formattedDrivers = drivers.map(driver => ({
          value: driver.employee_id,
          label: `${driver.first_name} ${driver.last_name || ''} ${driver.employee_id ? `(${driver.employee_id})` : ''}`
        }));
        setDriverOptions(formattedDrivers);
      }
    } finally {
      setLoadingDrivers(false);
    }
  }, [tripForm.startDate, tripForm.startTime, tripForm.endDate, tripForm.endTime, tripForm.driverId, drivers, onFormChange]);

  // Fetch available drivers when date/time changes and we have complete timeframe
  useEffect(() => {
    const timeoutId = setTimeout(() => {
      fetchAvailableDrivers();
      fetchAvailableVehicles();
    }, 500); // Debounce the API call

    return () => clearTimeout(timeoutId);
  }, [fetchAvailableDrivers, fetchAvailableVehicles]);

  // Initialize default date/time values when step 1 is opened
  useEffect(() => {
    if (currentStep === 1 && (!tripForm.startDate || !tripForm.startTime)) {
      const now = new Date();
      const currentDate = now.toISOString().split('T')[0]; // YYYY-MM-DD format
      const currentTime = now.toTimeString().slice(0, 5); // HH:MM format

      // Set default values if not already set
      if (!tripForm.startDate) {
        onFormChange('startDate', currentDate);
      }
      if (!tripForm.startTime) {
        onFormChange('startTime', currentTime);
      }
      if (!tripForm.endDate) {
        onFormChange('endDate', currentDate);
      }
      if (!tripForm.endTime) {
        // Set end time to 1 hour after start time by default
        const endTime = new Date();
        endTime.setHours(endTime.getHours() + 1);
        const endTimeString = endTime.toTimeString().slice(0, 5);
        onFormChange('endTime', endTimeString);
      }
    }
  }, [currentStep, tripForm.startDate, tripForm.startTime, tripForm.endDate, tripForm.endTime, onFormChange]);

  // Handle start date change and ensure end date is not less than start date
  const handleStartDateChange = useCallback((value) => {
    onFormChange('startDate', value);

    // If end date is set and is less than new start date, update end date
    if (tripForm.endDate && value > tripForm.endDate) {
      onFormChange('endDate', value);
    }
  }, [onFormChange, tripForm.endDate]);

  // Handle start time change and ensure end time is valid when dates are same
  const handleStartTimeChange = useCallback((value) => {
    onFormChange('startTime', value);

    // If start and end dates are the same and end time is less than start time, update end time
    if (tripForm.startDate === tripForm.endDate && tripForm.endTime && value > tripForm.endTime) {
      onFormChange('endTime', value);
    }
  }, [onFormChange, tripForm.startDate, tripForm.endDate, tripForm.endTime]);

  // Handle end date change and ensure it's not less than start date
  const handleEndDateChange = useCallback((value) => {
    // Don't allow end date to be less than start date
    if (tripForm.startDate && value < tripForm.startDate) {
      return; // Prevent the change
    }
    onFormChange('endDate', value);
  }, [onFormChange, tripForm.startDate]);

  // Handle end time change and ensure it's valid when dates are same
  const handleEndTimeChange = useCallback((value) => {
    // If dates are the same, don't allow end time to be less than start time
    if (tripForm.startDate === tripForm.endDate && tripForm.startTime && value < tripForm.startTime) {
      return; // Prevent the change
    }
    onFormChange('endTime', value);
  }, [onFormChange, tripForm.startDate, tripForm.endDate, tripForm.startTime]);

  // Handle keyboard navigation
  const handleKeyDown = useCallback(
    e => {
      if (e.key === 'Enter' && !isSubmitting) {
        e.preventDefault();
        const totalSteps = getTotalSteps();

        if (currentStep < totalSteps - 1 && isStepValid(currentStep)) {
          nextStep();
        } else if (currentStep === totalSteps - 1 && isStepValid(currentStep)) {
          // Submit the form
          const enhancedTripData = {
            ...tripForm,
            tripType,
            routeInfo,
            waypoints: mapLocations.waypoints,
            coordinates: {
              start: mapLocations.start,
              end: mapLocations.end,
            },
          };
          onSubmit(enhancedTripData);
        }
      }
    },
    [
      currentStep,
      isSubmitting,
      tripForm,
      tripType,
      routeInfo,
      mapLocations,
      onSubmit,
      nextStep,
      isStepValid,
      getTotalSteps,
    ]
  );

  // Add keyboard event listener
  useEffect(() => {
    if (showModal) {
      document.addEventListener('keydown', handleKeyDown);
      return () => {
        document.removeEventListener('keydown', handleKeyDown);
      };
    }
  }, [showModal, handleKeyDown]);

  // Handle location changes from autocomplete
  const handleStartLocationChange = (location, coordinates) => {
    console.log('Start location changed:', {location, coordinates});
    onFormChange('startLocation', location);
    if (coordinates) {
      const newMapLocations = {
        ...mapLocations,
        start: {lat: coordinates.lat, lng: coordinates.lng},
      };
      console.log('Updated map locations (start):', newMapLocations);
      setMapLocations(newMapLocations);
    }
  };

  const handleEndLocationChange = (location, coordinates) => {
    console.log('End location changed:', {location, coordinates});
    onFormChange('endLocation', location);
    if (coordinates) {
      const newMapLocations = {
        ...mapLocations,
        end: {lat: coordinates.lat, lng: coordinates.lng},
      };
      console.log('Updated map locations (end):', newMapLocations);
      setMapLocations(newMapLocations);
    }
  };

  // Handle map location selection
  const handleMapStartLocationChange = coords => {
    const newMapLocations = {...mapLocations, start: coords};
    setMapLocations(newMapLocations);
    onFormChange('startLocation', `${coords.lat.toFixed(6)}, ${coords.lng.toFixed(6)}`);
  };

  const handleMapEndLocationChange = coords => {
    const newMapLocations = {...mapLocations, end: coords};
    setMapLocations(newMapLocations);
    onFormChange('endLocation', `${coords.lat.toFixed(6)}, ${coords.lng.toFixed(6)}`);
  };

  const handleWaypointAdd = coords => {
    const newMapLocations = {
      ...mapLocations,
      waypoints: [...mapLocations.waypoints, coords],
    };
    setMapLocations(newMapLocations);
  };

  const handleWaypointRemove = index => {
    const newMapLocations = {
      ...mapLocations,
      waypoints: mapLocations.waypoints.filter((_, i) => i !== index),
    };
    setMapLocations(newMapLocations);
  };

  const handleRouteCalculated = route => {
    console.log('Route calculated:', route);
    setRouteInfo(route);
  };

  // Enhanced form submission with route data including polyline
  const handleSubmit = e => {
    e.preventDefault();
    const enhancedTripData = {
      ...tripForm,
      tripType,
      routeInfo,
      polyline: routeInfo?.polyline || null,
      decodedPolyline: routeInfo?.coordinates || null,
      waypoints: mapLocations.waypoints,
      coordinates: {
        start: mapLocations.start,
        end: mapLocations.end,
      },
    };
    onSubmit(enhancedTripData);
  };

  // Reset when modal closes
  useEffect(() => {
    if (!showModal) {
<<<<<<< HEAD
      setCurrentStep(1);
      setMapLocations({start: null, end: null, waypoints: []});
=======
      setCurrentStep(0);
      setTripType('');
      setMapLocations({ start: null, end: null, waypoints: [] });
>>>>>>> 6d3074b7
      setRouteInfo(null);
      setShowDescription(false);
      setShowDriverNotes(false);
    }
  }, [showModal]);

  // Debug logging for prop values
  useEffect(() => {
  }, [availableVehicles, vehicles, drivers]);

  if (!showModal) return null;

<<<<<<< HEAD
  const stepTitles = [
    {title: 'Trip Details & Schedule', subtitle: 'Name, priority, and timing', icon: FileText},
    {title: 'Vehicle & Driver', subtitle: 'Assign vehicle and available driver', icon: Calendar},
    {title: 'Route Planning', subtitle: 'Set locations and map route', icon: MapPin},
  ];
=======
  // Step titles based on trip type
  const getStepTitles = () => {
    const baseStep = { title: 'Trip Type', subtitle: 'Choose normal or scheduled trip', icon: CalendarClock };

    if (tripType === 'normal') {
      return [
        baseStep,
        { title: 'Trip Details', subtitle: 'Name and priority settings', icon: FileText },
        { title: 'Vehicle & Schedule', subtitle: 'Assign vehicle, driver and timing', icon: Calendar },
        { title: 'Route Planning', subtitle: 'Set locations and map route', icon: MapPin },
      ];
    } else if (tripType === 'scheduled') {
      return [
        baseStep,
        { title: 'Trip Details', subtitle: 'Name, priority and time windows', icon: FileText },
        { title: 'Route Planning', subtitle: 'Set locations and map route', icon: MapPin },
      ];
    }
    return [baseStep];
  };

  const stepTitles = getStepTitles();
  const totalSteps = getTotalSteps();
>>>>>>> 6d3074b7

  return (
    <div className="fixed inset-0 bg-black/60 backdrop-blur-sm flex items-center justify-center z-[9999] p-4">
      <div className="bg-background dark:bg-card rounded-xl shadow-2xl max-w-4xl w-full max-h-[95vh] overflow-hidden border border-border">
        {/* Enhanced Header */}
        <div className="bg-gradient-to-r from-primary-50 to-primary-100 dark:from-primary-900/20 dark:to-primary-800/20 px-6 py-4 border-b border-border">
          <div className="flex items-center justify-between">
            <div className="flex items-center gap-4">
              <div className="w-10 h-10 bg-primary/10 rounded-lg flex items-center justify-center">
                {React.createElement(stepTitles[currentStep]?.icon || CalendarClock, {
                  className: 'w-5 h-5 text-primary',
                })}
              </div>
              <div>
                <h2 className="text-2xl font-bold text-foreground">
                  {stepTitles[currentStep]?.title || 'Trip Scheduling'}
                </h2>
                <p className="text-sm text-muted-foreground">
                  {stepTitles[currentStep]?.subtitle || 'Configure your trip'}
                </p>
              </div>
            </div>
            <button
              onClick={onClose}
              className="w-10 h-10 rounded-lg hover:bg-black/10 dark:hover:bg-white/10 flex items-center justify-center text-muted-foreground hover:text-foreground transition-all duration-200 group"
              disabled={isSubmitting}
            >
              <X className="w-5 h-5 group-hover:scale-110 transition-transform" />
            </button>
          </div>

          {/* Progress Bar */}
          <div className="mt-4">
            <div className="flex items-center justify-between mb-2">
              <span className="text-xs text-muted-foreground">
                Step {currentStep + 1} of {totalSteps}
              </span>
              <span className="text-xs text-muted-foreground">
                {Math.round(((currentStep + 1) / totalSteps) * 100)}%
              </span>
            </div>
            <div className="w-full bg-muted rounded-full h-2">
              <div
                className="bg-primary h-2 rounded-full transition-all duration-300"
<<<<<<< HEAD
                style={{width: `${(currentStep / totalSteps) * 100}%`}}
=======
                style={{ width: `${((currentStep + 1) / totalSteps) * 100}%` }}
>>>>>>> 6d3074b7
              ></div>
            </div>
          </div>
        </div>

        <div className="overflow-y-auto max-h-[calc(95vh-140px)]">
          <div className="p-6">
            <form onSubmit={handleSubmit} className="space-y-6">
              {/* Step 0: Trip Type Selection */}
              {currentStep === 0 && (
                <div className="space-y-8">
                  <div className="text-center space-y-4">
                    <h3 className="text-xl font-semibold text-foreground">
                      What type of trip would you like to create?
                    </h3>
                    <p className="text-muted-foreground">
                      Choose between a normal trip with immediate scheduling or a scheduled trip for future planning.
                    </p>
                  </div>

                  <div className="grid grid-cols-1 md:grid-cols-2 gap-6">
                    {/* Normal Trip Option */}
                    <button
                      type="button"
                      onClick={() => setTripType('normal')}
                      className={`p-6 rounded-xl border-2 transition-all duration-200 text-left hover:shadow-lg ${tripType === 'normal'
                          ? 'border-primary bg-primary/10'
                          : 'border-border hover:border-primary/50 hover:bg-muted/50'
                        }`}
                    >
                      <div className="flex items-center gap-4 mb-4">
                        <div className="w-12 h-12 bg-blue-100 dark:bg-blue-900/30 rounded-lg flex items-center justify-center">
                          <Truck className="w-6 h-6 text-blue-600" />
                        </div>
                        <div>
                          <h4 className="text-lg font-semibold text-foreground">Normal Trip</h4>
                          <p className="text-sm text-muted-foreground">Immediate scheduling</p>
                        </div>
                      </div>
                      <ul className="space-y-2 text-sm text-muted-foreground">
                        <li className="flex items-center gap-2">
                          <CheckCircle className="w-4 h-4 text-green-500" />
                          Complete vehicle and driver assignment
                        </li>
                        <li className="flex items-center gap-2">
                          <CheckCircle className="w-4 h-4 text-green-500" />
                          Specific start and end times
                        </li>
                        <li className="flex items-center gap-2">
                          <CheckCircle className="w-4 h-4 text-green-500" />
                          Route planning and optimization
                        </li>
                        <li className="flex items-center gap-2">
                          <CheckCircle className="w-4 h-4 text-green-500" />
                          Driver notes and instructions
                        </li>
                      </ul>
                    </button>

                    {/* Scheduled Trip Option */}
                    <button
                      type="button"
                      onClick={() => setTripType('scheduled')}
                      className={`p-6 rounded-xl border-2 transition-all duration-200 text-left hover:shadow-lg ${tripType === 'scheduled'
                          ? 'border-primary bg-primary/10'
                          : 'border-border hover:border-primary/50 hover:bg-muted/50'
                        }`}
                    >
                      <div className="flex items-center gap-4 mb-4">
                        <div className="w-12 h-12 bg-purple-100 dark:bg-purple-900/30 rounded-lg flex items-center justify-center">
                          <Timer className="w-6 h-6 text-purple-600" />
                        </div>
                        <div>
                          <h4 className="text-lg font-semibold text-foreground">Scheduled Trip</h4>
                          <p className="text-sm text-muted-foreground">Future planning</p>
                        </div>
                      </div>
                      <ul className="space-y-2 text-sm text-muted-foreground">
                        <li className="flex items-center gap-2">
                          <CheckCircle className="w-4 h-4 text-green-500" />
                          Flexible time windows
                        </li>
                        <li className="flex items-center gap-2">
                          <CheckCircle className="w-4 h-4 text-green-500" />
                          Route planning without driver assignment
                        </li>
                        <li className="flex items-center gap-2">
                          <CheckCircle className="w-4 h-4 text-green-500" />
                          Perfect for advance planning
                        </li>
                        <li className="flex items-center gap-2">
                          <CheckCircle className="w-4 h-4 text-green-500" />
                          Assign drivers later when ready
                        </li>
                      </ul>
                    </button>
                  </div>
                </div>
              )}

              {/* Step 1: Trip Details (Both Types) */}
              {currentStep === 1 && (
                <div className="space-y-8">
                  <div className="space-y-6">
                    {/* Trip Name */}
                    <div className="space-y-2">
                      <label className="block text-sm font-medium text-foreground">
                        Trip Name <span className="text-red-500">*</span>
                      </label>
                      <div className="relative">
                        <input
                          type="text"
                          value={tripForm.name}
                          onChange={e => onFormChange('name', e.target.value.slice(0, 25))}
                          placeholder={`e.g., ${tripType === 'scheduled' ? 'Weekly Supply Run' : 'Morning Delivery Route'}`}
                          maxLength={25}
                          className="w-full border border-input rounded-lg px-4 py-3 bg-background text-foreground focus:outline-none focus:ring-2 focus:ring-primary focus:border-primary transition-all duration-200 hover:border-primary/50"
                          required
                        />
                        <div className="absolute right-3 top-3 text-xs text-muted-foreground">
                          {tripForm.name.length}/25
                        </div>
                      </div>
                    </div>

                    {/* Priority Selection */}
                    <div className="space-y-3">
                      <label className="block text-sm font-medium text-foreground">
                        Priority Level <span className="text-red-500">*</span>
                      </label>
                      <div className="grid grid-cols-2 gap-3">
                        {[
                          {value: 'low', label: 'Low', color: 'green', icon: '🟢'},
                          {value: 'normal', label: 'Normal', color: 'blue', icon: '🔵'},
                          {value: 'high', label: 'High', color: 'amber', icon: '🟠'},
                          {value: 'urgent', label: 'Urgent', color: 'red', icon: '🔴'},
                        ].map(priority => (
                          <button
                            key={priority.value}
                            type="button"
                            onClick={() => onFormChange('priority', priority.value)}
                            className={`p-4 rounded-lg border-2 transition-all duration-200 flex items-center gap-3 ${tripForm.priority === priority.value
<<<<<<< HEAD
                              ? 'border-primary bg-primary/10'
                              : 'border-border hover:border-primary/50 hover:bg-muted/50'
=======
                                ? 'border-primary bg-primary/10'
                                : 'border-border hover:border-primary/50 hover:bg-muted/50'
>>>>>>> 6d3074b7
                              }`}
                          >
                            <span className="text-xl">{priority.icon}</span>
                            <span className="font-medium">{priority.label}</span>
                          </button>
                        ))}
                      </div>
                    </div>

                    {/* Time Windows for Scheduled Trips */}
                    {tripType === 'scheduled' && (
                      <div className="grid grid-cols-1 md:grid-cols-2 gap-6">
                        {/* Start Time Window */}
                        <div className="space-y-3">
                          <label className="block text-sm font-medium text-foreground">
                            Start Time Window <span className="text-red-500">*</span>
                          </label>
                          <div className="relative">
                            <Clock className="absolute left-3 top-1/2 transform -translate-y-1/2 w-5 h-5 text-green-600" />
                            <input
                              type="datetime-local"
                              value={tripForm.startTimeWindow}
                              onChange={e => onFormChange('startTimeWindow', e.target.value)}
                              className="w-full pl-10 pr-4 py-3 border border-input rounded-lg bg-background text-foreground focus:outline-none focus:ring-2 focus:ring-primary focus:border-primary transition-all duration-200 hover:border-primary/50"
                              required
                            />
                          </div>
                        </div>

                        {/* End Time Window */}
                        <div className="space-y-3">
                          <label className="block text-sm font-medium text-foreground">
                            End Time Window <span className="text-red-500">*</span>
                          </label>
                          <div className="relative">
                            <Clock className="absolute left-3 top-1/2 transform -translate-y-1/2 w-5 h-5 text-red-600" />
                            <input
                              type="datetime-local"
                              value={tripForm.endTimeWindow}
                              onChange={e => onFormChange('endTimeWindow', e.target.value)}
                              className="w-full pl-10 pr-4 py-3 border border-input rounded-lg bg-background text-foreground focus:outline-none focus:ring-2 focus:ring-primary focus:border-primary transition-all duration-200 hover:border-primary/50"
                              required
                            />
                          </div>
                        </div>
                      </div>
                    )}

                    {/* Optional Description */}
                    <div className="space-y-2">
                      <div className="flex items-center justify-between">
                        <label className="block text-sm font-medium text-foreground">
                          Description
                        </label>
                        <button
                          type="button"
                          onClick={() => setShowDescription(!showDescription)}
                          className="text-primary text-sm hover:underline flex items-center gap-1"
                        >
                          {showDescription ? 'Hide' : 'Add'} Description
                          {showDescription ? (
                            <ChevronUp className="w-4 h-4" />
                          ) : (
                            <ChevronRight className="w-4 h-4" />
                          )}
                        </button>
                      </div>
                      {showDescription && (
                        <textarea
                          value={tripForm.description}
                          onChange={e => onFormChange('description', e.target.value)}
                          placeholder={`Add any additional details about this ${tripType} trip...`}
                          rows={4}
                          className="w-full border border-input rounded-lg px-4 py-3 bg-background text-foreground focus:outline-none focus:ring-2 focus:ring-primary focus:border-primary transition-all duration-200 hover:border-primary/50 resize-none"
                        />
                      )}
                    </div>

                    {/* Optional Driver Notes - Only for normal trips */}
                    {tripType === 'normal' && (
                      <div className="space-y-2">
                        <div className="flex items-center justify-between">
                          <label className="block text-sm font-medium text-foreground">
                            Driver Notes
                          </label>
                          <button
                            type="button"
                            onClick={() => setShowDriverNotes(!showDriverNotes)}
                            className="text-primary text-sm hover:underline flex items-center gap-1"
                          >
                            {showDriverNotes ? 'Hide' : 'Add'} Notes
                            {showDriverNotes ? (
                              <ChevronUp className="w-4 h-4" />
                            ) : (
                              <ChevronRight className="w-4 h-4" />
                            )}
                          </button>
                        </div>
                        {showDriverNotes && (
                          <textarea
                            value={tripForm.driverNotes}
                            onChange={e => onFormChange('driverNotes', e.target.value)}
                            placeholder="Special instructions for the driver..."
                            rows={3}
                            className="w-full border border-input rounded-lg px-4 py-3 bg-background text-foreground focus:outline-none focus:ring-2 focus:ring-primary focus:border-primary transition-all duration-200 hover:border-primary/50 resize-none"
                          />
                        )}
                      </div>
<<<<<<< HEAD
                      {showDriverNotes && (
                        <textarea
                          value={tripForm.driverNotes}
                          onChange={e => onFormChange('driverNotes', e.target.value)}
                          placeholder="Special instructions for the driver..."
                          rows={3}
                          className="w-full border border-input rounded-lg px-4 py-3 bg-background text-foreground focus:outline-none focus:ring-2 focus:ring-primary focus:border-primary transition-all duration-200 hover:border-primary/50 resize-none"
                        />
                      )}
                    </div>

                    {/* Scheduled Date & Time */}
                    <div className="space-y-4">
                      <h4 className="flex items-center gap-2 text-lg font-medium text-foreground">
                        <Calendar className="w-5 h-5 text-primary" />
                        Trip Schedule
                      </h4>
                      
                      <div className="grid grid-cols-1 md:grid-cols-2 gap-6">
                        {/* Start Date & Time */}
                        <div className="space-y-4">
                          <h5 className="flex items-center gap-2 text-base font-medium text-foreground">
                            <Clock className="w-4 h-4 text-green-600" />
                            Start Time <span className="text-red-500">*</span>
                          </h5>
                          <div className="grid grid-cols-2 gap-3">
                            <div className="space-y-2">
                              <label className="block text-sm font-medium text-foreground">
                                Date
                              </label>
                              <input
                                type="date"
                                value={tripForm.startDate}
                                onChange={e => handleStartDateChange(e.target.value)}
                                min={new Date().toISOString().split('T')[0]}
                                className="w-full border border-input rounded-lg px-4 py-3 bg-background text-foreground focus:outline-none focus:ring-2 focus:ring-primary focus:border-primary transition-all duration-200 hover:border-primary/50"
                                required
                              />
                            </div>
                            <div className="space-y-2">
                              <label className="block text-sm font-medium text-foreground">
                                Time
                              </label>
                              <input
                                type="time"
                                value={tripForm.startTime}
                                onChange={e => handleStartTimeChange(e.target.value)}
                                className="w-full border border-input rounded-lg px-4 py-3 bg-background text-foreground focus:outline-none focus:ring-2 focus:ring-primary focus:border-primary transition-all duration-200 hover:border-primary/50"
                                required
                              />
                            </div>
                          </div>
                        </div>

                        {/* End Date & Time */}
                        <div className="space-y-4">
                          <h5 className="flex items-center gap-2 text-base font-medium text-foreground">
                            <Clock className="w-4 h-4 text-red-600" />
                            End Time <span className="text-red-500">*</span>
                          </h5>
                          <div className="grid grid-cols-2 gap-3">
                            <div className="space-y-2">
                              <label className="block text-sm font-medium text-foreground">
                                Date
                              </label>
                              <input
                                type="date"
                                value={tripForm.endDate}
                                onChange={e => handleEndDateChange(e.target.value)}
                                min={tripForm.startDate || new Date().toISOString().split('T')[0]}
                                className="w-full border border-input rounded-lg px-4 py-3 bg-background text-foreground focus:outline-none focus:ring-2 focus:ring-primary focus:border-primary transition-all duration-200 hover:border-primary/50"
                                required
                              />
                            </div>
                            <div className="space-y-2">
                              <label className="block text-sm font-medium text-foreground">
                                Time
                              </label>
                              <input
                                type="time"
                                value={tripForm.endTime}
                                onChange={e => handleEndTimeChange(e.target.value)}
                                className="w-full border border-input rounded-lg px-4 py-3 bg-background text-foreground focus:outline-none focus:ring-2 focus:ring-primary focus:border-primary transition-all duration-200 hover:border-primary/50"
                                required
                              />
                            </div>
                          </div>
                        </div>
                      </div>
                    </div>
=======
                    )}
>>>>>>> 6d3074b7
                  </div>
                </div>
              )}

<<<<<<< HEAD
              {/* Step 2: Vehicle & Driver Selection */}
              {currentStep === 2 && (
=======
              {/* Step 2: Vehicle & Schedule (Normal only) */}
              {currentStep === 2 && tripType === 'normal' && (
>>>>>>> 6d3074b7
                <div className="space-y-8">
                  <div className="grid grid-cols-1 md:grid-cols-2 gap-6">
                    {/* Vehicle Selection */}
                    <div className="space-y-3">
                      <label className="block text-sm font-medium text-foreground">
                        Select Vehicle <span className="text-red-500">*</span>
                      </label>
                      {loadingVehicles && (
                        <div className="text-sm text-muted-foreground mb-2 flex items-center gap-2">
                          <div className="animate-spin rounded-full h-4 w-4 border-b-2 border-primary"></div>
                          Loading available vehicles...
                        </div>
                      )}
                      {!loadingVehicles && vehicleOptions.length === 0 && tripForm.startDate && tripForm.startTime && tripForm.endDate && tripForm.endTime && (
                        <div className="text-sm text-amber-600 mb-2">
                          No vehicles available for the selected time period. Please adjust your schedule.
                        </div>
                      )}
                      <SearchableDropdown
                        options={vehicleOptions}
                        value={tripForm.vehicleId}
                        onChange={(value) => onFormChange('vehicleId', value)}
                        placeholder={loadingVehicles ? "Loading vehicles..." : "Choose a vehicle..."}
                        searchPlaceholder="Search vehicles..."
                        icon={Car}
                        required
                        disabled={loadingVehicles}
                      />
                      {!loadingVehicles && vehicleOptions.length > 0 && (
                        <div className="text-sm text-green-600">
                          {vehicleOptions.length} vehicle{vehicleOptions.length > 1 ? 's' : ''} available for your selected time period
                        </div>
                      )}
                    </div>

                    {/* Driver Selection */}
                    <div className="space-y-3">
                      <label className="block text-sm font-medium text-foreground">
                        Select Driver <span className="text-red-500">*</span>
                      </label>
                      {loadingDrivers && (
                        <div className="text-sm text-muted-foreground mb-2 flex items-center gap-2">
                          <div className="animate-spin rounded-full h-4 w-4 border-b-2 border-primary"></div>
                          Loading available drivers...
                        </div>
                      )}
                      {!loadingDrivers && driverOptions.length === 0 && tripForm.startDate && tripForm.startTime && tripForm.endDate && tripForm.endTime && (
                        <div className="text-sm text-amber-600 mb-2">
                          No drivers available for the selected time period. Please adjust your schedule.
                        </div>
                      )}
                      <SearchableDropdown
                        options={driverOptions}
                        value={tripForm.driverId}
                        onChange={(value) => onFormChange('driverId', value)}
                        placeholder={loadingDrivers ? "Loading drivers..." : "Choose a driver..."}
                        searchPlaceholder="Search drivers..."
                        icon={User}
                        required
                        disabled={loadingDrivers}
                      />
                      {!loadingDrivers && driverOptions.length > 0 && (
                        <div className="text-sm text-green-600">
                          {driverOptions.length} driver{driverOptions.length > 1 ? 's' : ''} available for your selected time period
                        </div>
                      )}
                    </div>
                  </div>

                  {/* Trip Schedule Summary */}
                  {tripForm.startDate && tripForm.startTime && tripForm.endDate && tripForm.endTime && (
                    <div className="bg-muted/30 rounded-lg p-4">
                      <h4 className="flex items-center gap-2 text-base font-medium text-foreground mb-3">
                        <Calendar className="w-4 h-4 text-primary" />
                        Scheduled Time
                      </h4>
                      <div className="grid grid-cols-1 md:grid-cols-2 gap-4 text-sm">
                        <div className="flex items-center gap-2">
                          <Clock className="w-4 h-4 text-green-600" />
                          <span className="font-medium">Start:</span>
                          <span>{tripForm.startDate} at {tripForm.startTime}</span>
                        </div>
                        <div className="flex items-center gap-2">
                          <Clock className="w-4 h-4 text-red-600" />
                          <span className="font-medium">End:</span>
                          <span>{tripForm.endDate} at {tripForm.endTime}</span>
                        </div>
                      </div>
                    </div>
                  )}
                </div>
              )}
              {/* Route Planning Step (Final step for both trip types) */}
              {((currentStep === 3 && tripType === 'normal') || (currentStep === 2 && tripType === 'scheduled')) && (
                <div className="space-y-6">
                  {/* Location Inputs */}
                  <div className="grid grid-cols-1 md:grid-cols-2 gap-6">
                    <div className="space-y-3">
                      <label className="block text-sm font-medium text-foreground">
                        Start Location <span className="text-red-500">*</span>
                      </label>
                      <div className="relative">
                        <MapPin className="absolute left-3 top-1/2 transform -translate-y-1/2 w-5 h-5 text-green-600" />
                        <LocationAutocomplete
                          value={tripForm.startLocation}
                          onChange={handleStartLocationChange}
                          placeholder="Enter start location..."
                          className="pl-10"
                        />
                      </div>
                    </div>

                    <div className="space-y-3">
                      <label className="block text-sm font-medium text-foreground">
                        End Location <span className="text-red-500">*</span>
                      </label>
                      <div className="relative">
                        <Flag className="absolute left-3 top-1/2 transform -translate-y-1/2 w-5 h-5 text-red-600" />
                        <LocationAutocomplete
                          value={tripForm.endLocation}
                          onChange={handleEndLocationChange}
                          placeholder="Enter end location..."
                          className="pl-10"
                        />
                      </div>
                    </div>
                  </div>

                  {/* Map Section */}
                  <div className="space-y-4">
                    <div className="flex items-center justify-between">
                      <h4 className="flex items-center gap-2 text-lg font-medium text-foreground">
                        <Route className="w-5 h-5 text-primary" />
                        Route Map
                      </h4>
                      {routeInfo && (
                        <div className="flex items-center gap-4 text-sm text-muted-foreground">
                          <span>Distance: {routeInfo.distance}</span>
                          <span>Duration: {routeInfo.duration}</span>
                        </div>
                      )}
                    </div>

                    <div className="border border-border rounded-lg overflow-hidden">
                      <div className="h-96 bg-muted/30 relative">
                        <TripPlanningMap
                          startLocation={mapLocations.start}
                          endLocation={mapLocations.end}
                          waypoints={mapLocations.waypoints}
                          onStartLocationChange={handleMapStartLocationChange}
                          onEndLocationChange={handleMapEndLocationChange}
                          onWaypointAdd={handleWaypointAdd}
                          onWaypointRemove={handleWaypointRemove}
                          onRouteCalculated={handleRouteCalculated}
                        />
                      </div>
                    </div>

                    {mapLocations.start && mapLocations.end && (
                      <div className="bg-muted/30 rounded-lg p-4">
                        <div className="flex items-center gap-2 text-sm text-muted-foreground">
                          <CheckCircle className="w-4 h-4 text-green-600" />
                          Route calculated successfully
                          {routeInfo && (
                            <span className="ml-2">
                              • {routeInfo.distance} • {routeInfo.duration}
                            </span>
                          )}
                        </div>
                      </div>
                    )}

                    {/* Trip Type Indicator */}
                    {tripType === 'scheduled' && (
                      <div className="bg-purple-50 dark:bg-purple-900/20 rounded-lg p-4 border border-purple-200 dark:border-purple-800">
                        <div className="flex items-center gap-2 text-sm text-purple-700 dark:text-purple-300">
                          <Timer className="w-4 h-4" />
                          This is a scheduled trip - driver assignment will be done later
                        </div>
                      </div>
                    )}
                  </div>
                </div>
              )}

              {/* Navigation Buttons */}
              <div className="flex items-center justify-between pt-6 border-t border-border">
                <button
                  type="button"
                  onClick={prevStep}
                  disabled={currentStep === 0}
                  className="px-6 py-3 text-sm font-medium text-muted-foreground hover:text-foreground disabled:opacity-50 disabled:cursor-not-allowed transition-all duration-200 flex items-center gap-2"
                >
                  <ChevronLeft className="w-4 h-4" />
                  Previous
                </button>

                <div className="flex items-center gap-3">
                  {currentStep < totalSteps - 1 ? (
                    <button
                      type="button"
                      onClick={nextStep}
                      disabled={!isStepValid(currentStep)}
                      className="px-6 py-3 bg-primary text-primary-foreground rounded-lg font-medium hover:bg-primary/90 disabled:opacity-50 disabled:cursor-not-allowed transition-all duration-200 flex items-center gap-2"
                    >
                      Next
                      <ChevronRight className="w-4 h-4" />
                    </button>
                  ) : (
                    <button
                      type="submit"
                      disabled={isSubmitting || !isStepValid(currentStep)}
                      className="px-6 py-3 bg-primary text-primary-foreground rounded-lg font-medium hover:bg-primary/90 disabled:opacity-50 disabled:cursor-not-allowed transition-all duration-200 flex items-center gap-2"
                    >
                      {isSubmitting ? (
                        <>
                          <div className="w-4 h-4 border-2 border-primary-foreground/30 border-t-primary-foreground rounded-full animate-spin" />
                          Creating {tripType === 'scheduled' ? 'Scheduled ' : ''}Trip...
                        </>
                      ) : (
                        <>
                          <CheckCircle className="w-4 h-4" />
                          Create {tripType === 'scheduled' ? 'Scheduled ' : ''}Trip
                        </>
                      )}
                    </button>
                  )}
                </div>
              </div>
            </form>
          </div>
        </div>
      </div>
    </div>
  );
};

export default TripSchedulingModal;<|MERGE_RESOLUTION|>--- conflicted
+++ resolved
@@ -84,20 +84,6 @@
   // Form validation for each step based on trip type
   const isStepValid = useCallback(
     step => {
-<<<<<<< HEAD
-      switch (step) {
-        case 1:
-          return tripForm.name && tripForm.priority && tripForm.startDate && tripForm.startTime && tripForm.endDate && tripForm.endTime;
-        case 2:
-          return (
-            tripForm.vehicleId &&
-            tripForm.driverId
-          );
-        case 3:
-          return tripForm.startLocation && tripForm.endLocation;
-        default:
-          return false;
-=======
       if (step === 0) return tripType !== ''; // Trip type selection
 
       if (tripType === 'normal') {
@@ -132,7 +118,6 @@
           default:
             return false;
         }
->>>>>>> 6d3074b7
       }
       return false;
     },
@@ -481,14 +466,9 @@
   // Reset when modal closes
   useEffect(() => {
     if (!showModal) {
-<<<<<<< HEAD
-      setCurrentStep(1);
-      setMapLocations({start: null, end: null, waypoints: []});
-=======
       setCurrentStep(0);
       setTripType('');
       setMapLocations({ start: null, end: null, waypoints: [] });
->>>>>>> 6d3074b7
       setRouteInfo(null);
       setShowDescription(false);
       setShowDriverNotes(false);
@@ -501,13 +481,6 @@
 
   if (!showModal) return null;
 
-<<<<<<< HEAD
-  const stepTitles = [
-    {title: 'Trip Details & Schedule', subtitle: 'Name, priority, and timing', icon: FileText},
-    {title: 'Vehicle & Driver', subtitle: 'Assign vehicle and available driver', icon: Calendar},
-    {title: 'Route Planning', subtitle: 'Set locations and map route', icon: MapPin},
-  ];
-=======
   // Step titles based on trip type
   const getStepTitles = () => {
     const baseStep = { title: 'Trip Type', subtitle: 'Choose normal or scheduled trip', icon: CalendarClock };
@@ -531,7 +504,6 @@
 
   const stepTitles = getStepTitles();
   const totalSteps = getTotalSteps();
->>>>>>> 6d3074b7
 
   return (
     <div className="fixed inset-0 bg-black/60 backdrop-blur-sm flex items-center justify-center z-[9999] p-4">
@@ -576,11 +548,7 @@
             <div className="w-full bg-muted rounded-full h-2">
               <div
                 className="bg-primary h-2 rounded-full transition-all duration-300"
-<<<<<<< HEAD
-                style={{width: `${(currentStep / totalSteps) * 100}%`}}
-=======
                 style={{ width: `${((currentStep + 1) / totalSteps) * 100}%` }}
->>>>>>> 6d3074b7
               ></div>
             </div>
           </div>
@@ -723,13 +691,8 @@
                             type="button"
                             onClick={() => onFormChange('priority', priority.value)}
                             className={`p-4 rounded-lg border-2 transition-all duration-200 flex items-center gap-3 ${tripForm.priority === priority.value
-<<<<<<< HEAD
-                              ? 'border-primary bg-primary/10'
-                              : 'border-border hover:border-primary/50 hover:bg-muted/50'
-=======
                                 ? 'border-primary bg-primary/10'
                                 : 'border-border hover:border-primary/50 hover:bg-muted/50'
->>>>>>> 6d3074b7
                               }`}
                           >
                             <span className="text-xl">{priority.icon}</span>
@@ -838,19 +801,71 @@
                           />
                         )}
                       </div>
-<<<<<<< HEAD
-                      {showDriverNotes && (
-                        <textarea
-                          value={tripForm.driverNotes}
-                          onChange={e => onFormChange('driverNotes', e.target.value)}
-                          placeholder="Special instructions for the driver..."
-                          rows={3}
-                          className="w-full border border-input rounded-lg px-4 py-3 bg-background text-foreground focus:outline-none focus:ring-2 focus:ring-primary focus:border-primary transition-all duration-200 hover:border-primary/50 resize-none"
-                        />
-                      )}
+                    )}
+                  </div>
+                </div>
+              )}
+
+              {/* Step 2: Vehicle & Schedule (Normal only) */}
+              {currentStep === 2 && tripType === 'normal' && (
+                <div className="space-y-8">
+                  <div className="grid grid-cols-1 md:grid-cols-2 gap-6">
+                    {/* Vehicle Selection */}
+                    <div className="space-y-3">
+                      <label className="block text-sm font-medium text-foreground">
+                        Select Vehicle <span className="text-red-500">*</span>
+                      </label>
+                      <div className="relative">
+                        <Car className="absolute left-3 top-1/2 transform -translate-y-1/2 w-5 h-5 text-muted-foreground" />
+                        <select
+                          value={tripForm.vehicleId}
+                          onChange={e => onFormChange('vehicleId', e.target.value)}
+                          className="w-full pl-10 pr-4 py-3 border border-input rounded-lg bg-background text-foreground focus:outline-none focus:ring-2 focus:ring-primary focus:border-primary transition-all duration-200 hover:border-primary/50"
+                          required
+                        >
+                          <option value="">Choose a vehicle...</option>
+                          {(availableVehicles || vehicles)?.map(vehicle => (
+                            <option
+                              key={vehicle._id || vehicle.id}
+                              value={vehicle._id || vehicle.id}
+                            >
+                              {vehicle.make} {vehicle.model} -{' '}
+                              {vehicle.license_plate ||
+                                vehicle.licensePlate ||
+                                vehicle.registration}
+                            </option>
+                          ))}
+                        </select>
+                      </div>
                     </div>
 
-                    {/* Scheduled Date & Time */}
+                    {/* Driver Selection */}
+                    <div className="space-y-3">
+                      <label className="block text-sm font-medium text-foreground">
+                        Select Driver <span className="text-red-500">*</span>
+                      </label>
+                      <div className="relative">
+                        <User className="absolute left-3 top-1/2 transform -translate-y-1/2 w-5 h-5 text-muted-foreground" />
+                        <select
+                          value={tripForm.driverId}
+                          onChange={e => onFormChange('driverId', e.target.value)}
+                          className="w-full pl-10 pr-4 py-3 border border-input rounded-lg bg-background text-foreground focus:outline-none focus:ring-2 focus:ring-primary focus:border-primary transition-all duration-200 hover:border-primary/50"
+                          required
+                        >
+                          <option value="">Choose a driver...</option>
+                          {drivers?.map(driver => (
+                            <option key={driver._id || driver.id} value={driver.employee_id}>
+                              {driver.first_name} {driver.last_name ? driver.last_name : ''}{' '}
+                              {driver.employee_id ? `(${driver.employee_id})` : ''}
+                            </option>
+                          ))}
+                        </select>
+                      </div>
+                    </div>
+                  </div>
+
+                  <div className="grid grid-cols-1 md:grid-cols-2 gap-6">
+                    {/* Start Date & Time */}
                     <div className="space-y-4">
                       <h4 className="flex items-center gap-2 text-lg font-medium text-foreground">
                         <Calendar className="w-5 h-5 text-primary" />
@@ -929,110 +944,7 @@
                         </div>
                       </div>
                     </div>
-=======
-                    )}
->>>>>>> 6d3074b7
                   </div>
-                </div>
-              )}
-
-<<<<<<< HEAD
-              {/* Step 2: Vehicle & Driver Selection */}
-              {currentStep === 2 && (
-=======
-              {/* Step 2: Vehicle & Schedule (Normal only) */}
-              {currentStep === 2 && tripType === 'normal' && (
->>>>>>> 6d3074b7
-                <div className="space-y-8">
-                  <div className="grid grid-cols-1 md:grid-cols-2 gap-6">
-                    {/* Vehicle Selection */}
-                    <div className="space-y-3">
-                      <label className="block text-sm font-medium text-foreground">
-                        Select Vehicle <span className="text-red-500">*</span>
-                      </label>
-                      {loadingVehicles && (
-                        <div className="text-sm text-muted-foreground mb-2 flex items-center gap-2">
-                          <div className="animate-spin rounded-full h-4 w-4 border-b-2 border-primary"></div>
-                          Loading available vehicles...
-                        </div>
-                      )}
-                      {!loadingVehicles && vehicleOptions.length === 0 && tripForm.startDate && tripForm.startTime && tripForm.endDate && tripForm.endTime && (
-                        <div className="text-sm text-amber-600 mb-2">
-                          No vehicles available for the selected time period. Please adjust your schedule.
-                        </div>
-                      )}
-                      <SearchableDropdown
-                        options={vehicleOptions}
-                        value={tripForm.vehicleId}
-                        onChange={(value) => onFormChange('vehicleId', value)}
-                        placeholder={loadingVehicles ? "Loading vehicles..." : "Choose a vehicle..."}
-                        searchPlaceholder="Search vehicles..."
-                        icon={Car}
-                        required
-                        disabled={loadingVehicles}
-                      />
-                      {!loadingVehicles && vehicleOptions.length > 0 && (
-                        <div className="text-sm text-green-600">
-                          {vehicleOptions.length} vehicle{vehicleOptions.length > 1 ? 's' : ''} available for your selected time period
-                        </div>
-                      )}
-                    </div>
-
-                    {/* Driver Selection */}
-                    <div className="space-y-3">
-                      <label className="block text-sm font-medium text-foreground">
-                        Select Driver <span className="text-red-500">*</span>
-                      </label>
-                      {loadingDrivers && (
-                        <div className="text-sm text-muted-foreground mb-2 flex items-center gap-2">
-                          <div className="animate-spin rounded-full h-4 w-4 border-b-2 border-primary"></div>
-                          Loading available drivers...
-                        </div>
-                      )}
-                      {!loadingDrivers && driverOptions.length === 0 && tripForm.startDate && tripForm.startTime && tripForm.endDate && tripForm.endTime && (
-                        <div className="text-sm text-amber-600 mb-2">
-                          No drivers available for the selected time period. Please adjust your schedule.
-                        </div>
-                      )}
-                      <SearchableDropdown
-                        options={driverOptions}
-                        value={tripForm.driverId}
-                        onChange={(value) => onFormChange('driverId', value)}
-                        placeholder={loadingDrivers ? "Loading drivers..." : "Choose a driver..."}
-                        searchPlaceholder="Search drivers..."
-                        icon={User}
-                        required
-                        disabled={loadingDrivers}
-                      />
-                      {!loadingDrivers && driverOptions.length > 0 && (
-                        <div className="text-sm text-green-600">
-                          {driverOptions.length} driver{driverOptions.length > 1 ? 's' : ''} available for your selected time period
-                        </div>
-                      )}
-                    </div>
-                  </div>
-
-                  {/* Trip Schedule Summary */}
-                  {tripForm.startDate && tripForm.startTime && tripForm.endDate && tripForm.endTime && (
-                    <div className="bg-muted/30 rounded-lg p-4">
-                      <h4 className="flex items-center gap-2 text-base font-medium text-foreground mb-3">
-                        <Calendar className="w-4 h-4 text-primary" />
-                        Scheduled Time
-                      </h4>
-                      <div className="grid grid-cols-1 md:grid-cols-2 gap-4 text-sm">
-                        <div className="flex items-center gap-2">
-                          <Clock className="w-4 h-4 text-green-600" />
-                          <span className="font-medium">Start:</span>
-                          <span>{tripForm.startDate} at {tripForm.startTime}</span>
-                        </div>
-                        <div className="flex items-center gap-2">
-                          <Clock className="w-4 h-4 text-red-600" />
-                          <span className="font-medium">End:</span>
-                          <span>{tripForm.endDate} at {tripForm.endTime}</span>
-                        </div>
-                      </div>
-                    </div>
-                  )}
                 </div>
               )}
               {/* Route Planning Step (Final step for both trip types) */}
