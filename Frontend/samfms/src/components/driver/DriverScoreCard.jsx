import React, { useState, useEffect } from 'react';
import { CheckCircle, AlertTriangle, Clock, Loader2 } from 'lucide-react';
import { getDriverPerformanceById } from '../../backend/api/analytics';
import { getCurrentUser } from '../../backend/api/auth';
import { getDriverSpecificAnalytics } from '../../backend/api/trips';
import { getDriverEMPID } from '../../backend/api/drivers';

const DriverScoreCard = () => {
  const [performanceData, setPerformanceData] = useState(null);
  const [loading, setLoading] = useState(true);
  const [error, setError] = useState(null);

  useEffect(() => {
    const fetchDriverPerformance = async () => {
      try {
        setLoading(true);
        setError(null);

        // Get current user
        const currentUser = getCurrentUser();
        if (!currentUser || !currentUser.id) {
          throw new Error('No authenticated user found');
        }

        const driverId = await getDriverEMPID(currentUser.id);
        console.log("Driver id: ", driverId)

        // Fetch driver performance data
        const response = await getDriverSpecificAnalytics(driverId.data.data);
        console.log("Response for driver performace data: ", response);

        // Handle both direct data and wrapped response formats
        const data = response.data || response;
        setPerformanceData(data);
      } catch (err) {
        console.error('Error fetching driver performance:', err);
        setError(err.message);
        // Fallback to static data if API fails
        setPerformanceData(null);
      } finally {
        setLoading(false);
      }
    };

    fetchDriverPerformance();
  }, []);

  // Loading state
  if (loading) {
    return (
      <div className="bg-card rounded-lg shadow-sm border border-border p-4 sm:p-6">
        <div className="flex items-center justify-center h-32">
          <Loader2 className="h-8 w-8 animate-spin text-primary" />
          <span className="ml-2 text-muted-foreground">Loading performance data...</span>
        </div>
      </div>
    );
  }

  // Use API data if available, otherwise fallback to static data
  const driverScore = performanceData
    ? {
      tripsCompleted: performanceData.completed_trips || 0,
      //totalDistance: performanceData.performance?.total_distance || 0,
      // fuelEfficiency: performanceData.performance?.fuel_efficiency || 0,
      // overallScore: performanceData.score?.overall_score || 0,
      // efficiencyScore: performanceData.score?.efficiency_score || 0,
      // activityScore: performanceData.score?.activity_score || 0,
      // consistencyScore: performanceData.score?.consistency_score || 0,
    }
    : {
      // Fallback static data
      tripsCompleted: 47,
      completedTrips: 44,
      totalTrips: 47,
    };

  // Calculate metrics based on available data
  let completionRate;
  let avgTripsPerDay;
  let overallScore;

  if (performanceData) {
    // Use API data - assuming we can derive these from existing data
    completionRate = Math.round((performanceData.completed_trips /
      (performanceData.completed_trips + performanceData.cancelled_trips)) * 100)
      || Math.round((driverScore.consistencyScore || 85));
<<<<<<< HEAD
    
=======


>>>>>>> d1fa9ddc
    // Calculate average trips per day (assuming last 30 days)
    avgTripsPerDay = Math.round(((performanceData.completed_trips + performanceData.cancelled_trips) / 30) * 10) / 10;

    overallScore = Math.round(driverScore.overallScore);
  } else {
    // Use static calculation for fallback
    completionRate = driverScore.totalTrips > 0
      ? Math.round((performanceData.completed_trips / performanceData.completed_trips + performanceData.cancelled_trips) * 100)
      : 0;

    // Assuming trips are spread over 30 days
    avgTripsPerDay = Math.round((driverScore.tripsCompleted / 30) * 10) / 10;

    overallScore = Math.max(0, Math.min(100, completionRate * 0.8 + 20));
  }

  return (
    <div className="bg-card rounded-lg shadow-sm border border-border p-4 sm:p-6">
      {/* <div className="flex flex-col sm:flex-row items-start sm:items-center justify-between mb-4 sm:mb-6">
        <h2 className="text-xl sm:text-2xl font-semibold text-foreground">Driver Performance</h2>
        <div className="mt-2 sm:mt-0 flex sm:block items-center">
          <div className="text-2xl sm:text-3xl font-bold text-primary">{overallScore}%</div>
          <div className="text-sm text-muted-foreground ml-2 sm:ml-0">Overall Score</div>
        </div>
      </div> */}

      {error && !performanceData && (
        <div className="mb-4 p-3 bg-yellow-50 border border-yellow-200 rounded-md">
          <div className="text-sm text-yellow-800">
            <AlertTriangle className="h-4 w-4 inline mr-1" />
            Using demo data: {error}
          </div>
        </div>
      )}

      <div className="grid grid-cols-3 gap-3 sm:gap-4">
        {/* Total Trips */}
        <div className="bg-background rounded-lg p-2 sm:p-4 border border-border">
          <div className="flex items-center justify-between mb-1 sm:mb-2">
            <div className="p-1 sm:p-2 bg-green-100 rounded-lg">
              <CheckCircle className="h-4 w-4 sm:h-6 sm:w-6 text-green-600" />
            </div>
            <span className="text-base sm:text-2xl font-bold text-foreground">
              {driverScore.tripsCompleted}
            </span>
          </div>
          <div className="text-xs sm:text-sm font-medium text-foreground">Total Trips</div>
          <div className="text-2xs sm:text-xs text-muted-foreground">
            {performanceData ? 'All time' : 'This month'}
          </div>
        </div>

        {/* Completion Rate */}
        <div className="bg-background rounded-lg p-2 sm:p-4 border border-border">
          <div className="flex items-center justify-between mb-1 sm:mb-2">
            <div className="p-1 sm:p-2 bg-blue-100 rounded-lg">
              <Clock className="h-4 w-4 sm:h-6 sm:w-6 text-blue-600" />
            </div>
            <span className="text-base sm:text-2xl font-bold text-foreground">
              {completionRate}%
            </span>
          </div>
          <div className="text-xs sm:text-sm font-medium text-foreground">Completion Rate</div>
          <div className="text-2xs sm:text-xs text-muted-foreground">Success rate</div>
        </div>

        {/* Average Trips per Day */}
        <div className="bg-background rounded-lg p-2 sm:p-4 border border-border">
          <div className="flex items-center justify-between mb-1 sm:mb-2">
            <div className="p-1 sm:p-2 bg-orange-100 rounded-lg">
              <AlertTriangle className="h-4 w-4 sm:h-6 sm:w-6 text-orange-600" />
            </div>
            <div className="text-right">
              <span className="text-base sm:text-2xl font-bold text-foreground">
                {avgTripsPerDay}
              </span>
            </div>
          </div>
          <div className="text-xs sm:text-sm font-medium text-foreground">Avg. Trips/Day</div>
          <div className="text-2xs sm:text-xs text-muted-foreground">Daily average</div>
        </div>
      </div>
    </div>
  );
};

export default DriverScoreCard;<|MERGE_RESOLUTION|>--- conflicted
+++ resolved
@@ -85,12 +85,8 @@
     completionRate = Math.round((performanceData.completed_trips /
       (performanceData.completed_trips + performanceData.cancelled_trips)) * 100)
       || Math.round((driverScore.consistencyScore || 85));
-<<<<<<< HEAD
-    
-=======
 
 
->>>>>>> d1fa9ddc
     // Calculate average trips per day (assuming last 30 days)
     avgTripsPerDay = Math.round(((performanceData.completed_trips + performanceData.cancelled_trips) / 30) * 10) / 10;
 
