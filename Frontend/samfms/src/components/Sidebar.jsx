--- conflicted
+++ resolved
@@ -1,11 +1,3 @@
-<<<<<<< HEAD
-import React, { useState } from 'react';
-import { Link, useLocation } from 'react-router-dom';
-import { cn } from '../lib/utils';
-import { useTheme } from '../contexts/ThemeContext';
-import { Home, User, Package2, Car, Users, Map, Navigation, Wrench, UserPlus } from 'lucide-react';
-import { useAuth, PERMISSIONS, ROLES } from './RBACUtils';
-=======
 import React, {useState} from 'react';
 import {Link, useLocation} from 'react-router-dom';
 import {cn} from '../lib/utils';
@@ -24,7 +16,6 @@
   HelpCircle
 } from 'lucide-react';
 import {useAuth, PERMISSIONS, ROLES} from './RBACUtils';
->>>>>>> cc4814ea
 
 const Sidebar = () => {
   const [collapsed, setCollapsed] = useState(false);
@@ -70,15 +61,10 @@
       icon: <UserPlus size={20} />,
       roles: [ROLES.ADMIN],
     }, // Admin only
-<<<<<<< HEAD
-    { path: '/plugins', label: 'Plugins', icon: <Package2 size={20} />, roles: [ROLES.ADMIN] }, // Admin only
-    { path: '/account', label: 'Account', icon: <User size={20} />, permission: null }, // Always visible
-=======
     {path: '/plugins', label: 'Plugins', icon: <Package2 size={20} />, roles: [ROLES.ADMIN]}, // Admin only
     {path: '/settings', label: 'Settings', icon: <Settings size={20} />, permission: null}, // Always visible
     {path: '/account', label: 'Account', icon: <User size={20} />, permission: null}, // Always visible
     {path: '/help', label: 'Help', icon: <HelpCircle size={20} />, permission: null}, // Always visible to all users
->>>>>>> cc4814ea
   ];
 
   // Filter navigation items based on user permissions
