import { httpClient } from '../services/httpClient';
import { API_ENDPOINTS } from '../../config/apiConfig';

const TRIPS_ENDPOINTS = {
  list: API_ENDPOINTS.TRIPS.LIST,
  create: API_ENDPOINTS.TRIPS.CREATE,
  scheduled: API_ENDPOINTS.TRIPS.SCHEDULED,
  update: API_ENDPOINTS.TRIPS.UPDATE,
  delete: API_ENDPOINTS.TRIPS.DELETE,
  ACTIVE: API_ENDPOINTS.TRIPS.ACTIVE,
  DriverActive: API_ENDPOINTS.TRIPS.DRIVERACTIVE,
  HISTORY: API_ENDPOINTS.TRIPS.HISTORY,
  finish: API_ENDPOINTS.TRIPS.FINISHED,
  allupcomming: API_ENDPOINTS.TRIPS.UPCOMMINGTRIPSALL,
  upcommingtrips: API_ENDPOINTS.TRIPS.UPCOMMINGTRIPS,
  recenttrips: API_ENDPOINTS.TRIPS.RECENTTRIPS,
  recenttripsall: API_ENDPOINTS.TRIPS.RECENTTRIPSALL,
  polyline: API_ENDPOINTS.TRIPS.VEHICLEPOLYLINE,
  availableDrivers: API_ENDPOINTS.TRIPS.AVAILABLE_DRIVERS,
  checkDriverAvailability: API_ENDPOINTS.TRIPS.CHECK_DRIVER_AVAILABILITY,
  availableVehicles: API_ENDPOINTS.TRIPS.AVAILABLE_VEHICLES,
  checkVehicleAvailability: API_ENDPOINTS.TRIPS.CHECK_VEHICLE_AVAILABILITY,
  getSmartTrips: API_ENDPOINTS.TRIPS.GETSMARTTRIPS,
  activeSmartTrip: API_ENDPOINTS.TRIPS.ACTIVATESMARTTRIP,
  rejectSmartTrip: API_ENDPOINTS.TRIPS.REJECTSMARTTRIP,
  ANALYTICS: {
    HISTORY_STATS: API_ENDPOINTS.TRIPS.ANALYTICS.HISTORY_STATS,
    DRIVERSTATS: API_ENDPOINTS.TRIPS.ANALYTICS.DRiVERSTATS,
    TOTALTRIPSDRIVER: API_ENDPOINTS.TRIPS.ANALYTICS.TOTALTRIPSDRIVER,
    COMPLETIONRATEDRIVERS: API_ENDPOINTS.TRIPS.ANALYTICS.COMPLETIONRATEDRIVERS,
    AVGTRIPSPERDAYDRIVERS: API_ENDPOINTS.TRIPS.ANALYTICS.AVGTRIPSPERDAYDRIVERS,

    VehicleStats: API_ENDPOINTS.TRIPS.ANALYTICS.VehicleSTATS,
    TotalDistance: API_ENDPOINTS.TRIPS.ANALYTICS.TOTALDISTANCE,
    TOTALTRIPSVEHICLES: API_ENDPOINTS.TRIPS.ANALYTICS.TOTALTRIPSVEHICLES,
    COMPLETIONRATEVEHICLES: API_ENDPOINTS.TRIPS.ANALYTICS.COMPLETIONRATEVEHICLES,
    AVGTRIPSPERDAYVEHICLES: API_ENDPOINTS.TRIPS.ANALYTICS.AVGTRIPSPERDAYVEHICLES,
  },
};

export const listTrips = async () => {
  try {
    return await httpClient.get(TRIPS_ENDPOINTS.list);
  } catch (error) {
    console.log('Error fetching Trips: ', error);
    throw error;
  }
};

export const createTrip = async tripData => {
  try {
    console.log('Creating trip. Payload: ', tripData);
    return await httpClient.post(TRIPS_ENDPOINTS.create, tripData);
  } catch (error) {
    console.log('Error creating Trip: ', error);
    throw error;
  }
};

export const createScheduledTrip = async tripData => {
  try {
    console.log('Creating trip. Payload: ', tripData);
    const response = await httpClient.post(TRIPS_ENDPOINTS.scheduled, tripData);
    console.log("Response from backend: ", response);
    return response;
  } catch (error){
    console.log('Error creating scheduled trip: ', error);
    throw error;
  }
}

export const updateTrip = async (tripID, tripData) => {
  try {
    if (!tripID) {
      throw new Error('Trip ID is required');
    }
    console.log(`Updating trip ${tripID}. Payload:`, tripData);
    return await httpClient.put(TRIPS_ENDPOINTS.update(tripID), tripData);
  } catch (error) {
    console.error(`Error updating trip ${tripID}:`, error);
    throw error;
  }
};

export const finishTrip = async (tripID, tripData) => {
  try {
    if (!tripData || !tripID) {
      throw new Error('Trip Data is required');
    }

    console.log(`Finishing trip. Payload:`, tripData);
    const response = await httpClient.post(TRIPS_ENDPOINTS.finish(tripID), tripData);
    return response;
  } catch (error) {
    console.error(`Error finishing trip:`, error);
    throw error;
  }
};

export const deleteGeofence = async tripID => {
  try {
    if (!tripID) {
      throw new Error('Trip ID is required');
    }
    console.log(`Deleting trip ${tripID}`);
    console.log('Endpoint:', TRIPS_ENDPOINTS.delete(tripID));
    return await httpClient.delete(TRIPS_ENDPOINTS.delete(tripID));
  } catch (error) {
    console.error(`Error deleting trip ${tripID}:`, error);
    throw error;
  }
};

export const getDriverActiveTrips = async driver_id => {
  try {
    const response = await httpClient.get(TRIPS_ENDPOINTS.DriverActive(driver_id));
    const activeTrip = response.data.data;

    return activeTrip;
  } catch (error) {
    console.error('Error fetching active trip:', error);
    throw error;
  }
};

// Replace your getActiveTrips function with this:
export const getActiveTrips = async () => {
  try {
    const response = await httpClient.get(TRIPS_ENDPOINTS.ACTIVE);

    // Handle the nested response structure
    let tripsArray;
    if (response.data && response.data.data && Array.isArray(response.data.data)) {
      tripsArray = response.data.data;
    } else if (Array.isArray(response.data)) {
      tripsArray = response.data;
    } else if (response.data && Array.isArray(response.data.trips)) {
      tripsArray = response.data.trips;
    } else {
      console.error('Unexpected API response structure:', response.data);
      return { trips: [] }; // Return empty array as fallback
    }

    // Return the raw trips data without transformation
    // since components are designed for the real API structure
    return { data: tripsArray };
  } catch (error) {
    console.error('Error fetching active trips:', error);
    throw error;
  }
};

// Get trips history with pagination
export const getTripsHistory = async (page = 1, limit = 10) => {
  try {
    return await httpClient.get(`${TRIPS_ENDPOINTS.HISTORY}?page=${page}&limit=${limit}`);
  } catch (error) {
    console.error('Error fetching trips history:', error);
    throw error;
  }
};

export const getDriverSpecificAnalytics = async (driver_id, timeframe = 'year') => {
  try {
    const driverStatsUrl = TRIPS_ENDPOINTS.ANALYTICS.DRIVERSTATS(timeframe);

    const driverStatsResponse = await httpClient.get(driverStatsUrl, {
      params: { timeframe }, // You might not need this if timeframe is already in the URL
    });
    // Extract the data from the nested response structure
    const allDriversData = driverStatsResponse.data?.data?.total || [];

    // Filter by specific driver_id
    const driverAnalytics = allDriversData.find(
      driver => driver.driver_name === driver_id || driver.driver_name.includes(driver_id)
    );

    if (!driverAnalytics) {
      throw new Error(`Driver with ID ${driver_id} not found`);
    }

    return {
      status: 'success',
      data: driverAnalytics,
      message: `Analytics for ${driver_id} retrieved successfully`,
      meta: driverStatsResponse.data?.data?.meta || null,
    };
  } catch (error) {
    console.error('Error fetching driver specific analytics', error);
    throw error;
  }
};

export const getDriverAnalytics = async (timeframe = 'week') => {
  try {
    console.log(`[DriverAnalytics] Fetching data for timeframe: ${timeframe}`);

    // Call the functions with timeframe parameter to get actual URLs
    const driverStatsUrl = TRIPS_ENDPOINTS.ANALYTICS.DRIVERSTATS(timeframe);
    const totalTripsUrl = TRIPS_ENDPOINTS.ANALYTICS.TOTALTRIPSDRIVER(timeframe);
    const completionRateUrl = TRIPS_ENDPOINTS.ANALYTICS.COMPLETIONRATEDRIVERS(timeframe);
    const avgTripsUrl = TRIPS_ENDPOINTS.ANALYTICS.AVGTRIPSPERDAYDRIVERS(timeframe);

    // Fetch all metrics in parallel
    const [driverStatsResponse, totalTripsResponse, completionRateResponse, avgTripsResponse] =
      await Promise.all([
        httpClient.get(driverStatsUrl),
        httpClient.get(totalTripsUrl),
        httpClient.get(completionRateUrl),
        httpClient.get(avgTripsUrl),
      ]);

    console.log('trips stats response', driverStatsResponse);

    const totalTrips = totalTripsResponse.data.data.total;
    const completionRate = completionRateResponse.data.data.rate;
    const avgTripsPerDay = avgTripsResponse.data.data.average;

    // Transform driver data to match chart expectations
    const transformedDrivers = driverStatsResponse.data.data.total.map(driver => ({
      driverName: driver.driver_name,
      completedTrips: driver.completed_trips,
      cancelledTrips: driver.cancelled_trips,
    }));

    // Combine and transform the data
    const transformedData = {
      drivers: transformedDrivers,
      timeframeSummary: {
        totalTrips: Number(totalTrips || 0),
        completionRate: Number(completionRate || 0),
        averageTripsPerDay: Number(avgTripsPerDay || 0),
      },
    };

    console.log('[DriverAnalytics] Combined data:', transformedData);
    return transformedData;
  } catch (error) {
    console.error('Error fetching driver analytics:', error);
    throw error;
  }
};

// Get vehicle analytics by combining separate metrics
export const getVehicleAnalytics = async (timeframe = 'week') => {
  try {
    console.log(`[VehicleAnalytics] Fetching data for timeframe: ${timeframe}`);

    // Call the functions with timeframe parameter to get actual URLs
    const totalDistanceUrl = TRIPS_ENDPOINTS.ANALYTICS.TotalDistance(timeframe);
    const vehicleStatsUrl = TRIPS_ENDPOINTS.ANALYTICS.VehicleStats(timeframe);

    // Fetch all metrics in parallel
    const [totalDistanceResponse, vehiclestatsResponse] = await Promise.all([
      httpClient.get(totalDistanceUrl),
      httpClient.get(vehicleStatsUrl),
    ]);

    console.log('Total Distance response: ', totalDistanceResponse);
    console.log('Vehicle Stats response: ', vehiclestatsResponse);

    // Combine and transform the data
    const transformedData = {
      vehicles: vehiclestatsResponse.data.data.total,
      timeframeSummary: {
        totalDistance: Number(totalDistanceResponse.data.data.total || 0),
      },
    };

    console.log('[VehicleAnalytics] Combined data:', transformedData);
    return transformedData;
  } catch (error) {
    console.error('Error fetching vehicle analytics:', error);
    throw error;
  }
};

// Get upcoming all trips
export const getAllUpcommingTrip = async () => {
  try {
    const response = await httpClient.get(TRIPS_ENDPOINTS.allupcomming);
    console.log("Response for upcomming trips: ", response)
    let trips = [];

    if (Array.isArray(response?.data?.data)) {
      trips = response.data.data;
    } else if (Array.isArray(response?.data?.data?.data)) {
      trips = response.data.data.data;
    } else if (Array.isArray(response?.data)) {
      trips = response.data;
    }

    // Transform the data to match your frontend expectations
    const transformedTrips = trips.map(trip => ({
      id: trip.id,
      name: trip.name,
      description: trip.description,
      scheduledStartTime: trip.scheduled_start_time,
      scheduledEndTime: trip.scheduled_end_time,
      actualStartTime: trip.actual_start_time,
      actualEndTime: trip.actual_end_time,
      origin: {
        name: trip.origin.name,
        coordinates: trip.origin.location.coordinates,
        address: trip.origin.address,
      },
      destination: {
        name: trip.destination.name,
        coordinates: trip.destination.location.coordinates,
        address: trip.destination.address,
      },
      waypoints: trip.waypoints,
      status: trip.status,
      priority: trip.priority,
      estimatedEndTime: trip.estimated_end_time,
      estimatedDistance: trip.estimated_distance,
      driverAssignment: trip.driver_assignment,
      vehicleId: trip.vehicle_id,
      constraints: trip.constraints,
      createdBy: trip.created_by,
      createdAt: trip.created_at,
      updatedAt: trip.updated_at,
      customFields: trip.custom_fields,
    }));

    return {
      data: {
        trips: transformedTrips,
        count: transformedTrips.length,
        message:
          response?.data?.data?.message ||
          response?.data?.message ||
          'Upcoming trips retrieved successfully',
      },
      status: response?.data?.status || response?.status || 'success',
    };
  } catch (error) {
    console.error('Error fetching all upcoming trips:', error);
    // Return fallback data for development
    return {
      data: {
        trips: [],
        count: 0,
      },
      message: 'No upcoming trips found',
    };
  }
};
// Get upcoming trips for a specific driver
export const getUpcomingTrips = async driverId => {
  try {
    const response = await httpClient.get(TRIPS_ENDPOINTS.upcommingtrips(driverId));
    // Extract the trips data from the nested response structure
    // Based on your log structure: response.data.data is an array
    let trips = [];

    if (Array.isArray(response?.data?.data)) {
      trips = response.data.data;
    } else if (Array.isArray(response?.data?.data?.data)) {
      trips = response.data.data.data;
    } else if (Array.isArray(response?.data)) {
      trips = response.data;
    }

    // Transform the data to match your frontend expectations
    const transformedTrips = trips.map(trip => ({
      id: trip.id,
      name: trip.name,
      description: trip.description,
      scheduledStartTime: trip.scheduled_start_time,
      scheduledEndTime: trip.scheduled_end_time,
      actualStartTime: trip.actual_start_time,
      actualEndTime: trip.actual_end_time,
      origin: {
        name: trip.origin.name,
        coordinates: trip.origin.location.coordinates,
        address: trip.origin.address,
      },
      destination: {
        name: trip.destination.name,
        coordinates: trip.destination.location.coordinates,
        address: trip.destination.address,
      },
      waypoints: trip.waypoints,
      status: trip.status,
      priority: trip.priority,
      estimatedEndTime: trip.estimated_end_time,
      estimatedDistance: trip.estimated_distance,
      driverAssignment: trip.driver_assignment,
      vehicleId: trip.vehicle_id,
      constraints: trip.constraints,
      createdBy: trip.created_by,
      createdAt: trip.created_at,
      updatedAt: trip.updated_at,
      customFields: trip.custom_fields,
    }));

    return {
      data: {
        trips: transformedTrips,
        count: transformedTrips.length,
        message:
          response?.data?.data?.message ||
          response?.data?.message ||
          'Upcoming trips retrieved successfully',
      },
      status: response?.data?.status || response?.status || 'success',
    };
  } catch (error) {
    console.error('Error fetching upcoming trips:', error);
    // Return fallback data for development
    return {
      data: {
        trips: [],
        count: 0,
      },
      message: 'No upcoming trips found',
    };
  }
};

// Get recent trips for a specific driver
export const getRecentTrips = async driverId => {
  try {
    const response = await httpClient.get(TRIPS_ENDPOINTS.recenttrips(driverId));

    let trips = [];

    if (Array.isArray(response?.data?.data)) {
      trips = response.data.data;
    } else if (Array.isArray(response?.data?.data?.data)) {
      trips = response.data.data.data;
    } else if (Array.isArray(response?.data)) {
      trips = response.data;
    }

    // Transform the data to match your frontend expectations
    const transformedTrips = trips.map(trip => ({
      id: trip.id,
      name: trip.name,
      description: trip.description,
      scheduledStartTime: trip.scheduled_start_time,
      scheduledEndTime: trip.scheduled_end_time,
      actualStartTime: trip.actual_start_time,
      actualEndTime: trip.actual_end_time,
      origin: {
        name: trip.origin.name,
        coordinates: trip.origin.location.coordinates,
        address: trip.origin.address,
      },
      destination: {
        name: trip.destination.name,
        coordinates: trip.destination.location.coordinates,
        address: trip.destination.address,
      },
      waypoints: trip.waypoints,
      status: trip.status,
      priority: trip.priority,
      estimatedEndTime: trip.estimated_end_time,
      estimatedDistance: trip.estimated_distance,
      driverAssignment: trip.driver_assignment,
      vehicleId: trip.vehicle_id,
      constraints: trip.constraints,
      createdBy: trip.created_by,
      createdAt: trip.created_at,
      updatedAt: trip.updated_at,
      customFields: trip.custom_fields,
    }));

    return {
      data: {
        trips: transformedTrips,
        count: transformedTrips.length,
        message:
          response?.data?.data?.message ||
          response?.data?.message ||
          'Upcoming trips retrieved successfully',
      },
      status: response?.data?.status || response?.status || 'success',
    };
  } catch (error) {
    console.error('Error fetching recent trips:', error);
    // Return fallback data for development
    return {
      data: {
        trips: [],
        count: 0,
      },
      message: 'No recent trips found',
    };
  }
};

// Get all recent trips (not driver-specific)
export const getAllRecentTrips = async (limit = 10, days = 30) => {
  try {
    const response = await httpClient.get(
      `${TRIPS_ENDPOINTS.recenttripsall}?limit=${limit}&days=${days}`
    );

    // Extract the trips data from the nested response structure
    let trips = [];

    if (response?.data?.data?.trips && Array.isArray(response.data.data.trips)) {
      trips = response.data.data.trips;
    } else if (response?.data?.data && Array.isArray(response.data.data)) {
      trips = response.data.data;
    } else if (Array.isArray(response?.data)) {
      trips = response.data;
    }

    // Transform the data to match your frontend expectations
    const transformedTrips = trips.map(trip => ({
      id: trip.id,
      name: trip.name,
      description: trip.description,
      scheduledStartTime: trip.scheduled_start_time,
      scheduledEndTime: trip.scheduled_end_time,
      actualStartTime: trip.actual_start_time,
      actualEndTime: trip.actual_end_time,
      origin: {
        name: trip.origin.name,
        coordinates: trip.origin.location.coordinates,
        address: trip.origin.address,
      },
      destination: {
        name: trip.destination.name,
        coordinates: trip.destination.location.coordinates,
        address: trip.destination.address,
      },
      waypoints: trip.waypoints,
      status: trip.status,
      priority: trip.priority,
      estimatedEndTime: trip.estimated_end_time,
      estimatedDistance: trip.estimated_distance,
      driverAssignment: trip.driver_assignment,
      vehicleId: trip.vehicle_id,
      constraints: trip.constraints,
      createdBy: trip.created_by,
      createdAt: trip.created_at,
      updatedAt: trip.updated_at,
      customFields: trip.custom_fields,
    }));

    return {
      data: {
        trips: transformedTrips,
        count: transformedTrips.length,
        message:
          response?.data?.data?.message ||
          response?.data?.message ||
          'Recent trips retrieved successfully',
      },
      status: response?.data?.status || response?.status || 'success',
    };
  } catch (error) {
    console.error('Error fetching all recent trips:', error);
    // Return fallback data for development
    return {
      data: {
        trips: [],
        count: 0,
      },
      message: 'No recent trips found',
    };
  }
};

// Get trip history statistics
export const getTripHistoryStats = async (days = null) => {
  try {
    console.log('Fetching trip history statistics', { days });

    const params = {};
    if (days) {
      params.days = days;
    }

    const response = await httpClient.get(TRIPS_ENDPOINTS.ANALYTICS.HISTORY_STATS, { params });

    console.log('Trip history stats response:', response);

    if (response?.status === 'success' && response?.data) {
      // Handle nested data structure: response.data.data contains the actual stats
      const statsData = response.data.data || response.data;

      return {
        data: statsData,
        message:
          response.data.message ||
          response.message ||
          'Trip history statistics retrieved successfully',
      };
    } else {
      throw new Error(response?.message || 'Failed to fetch trip history statistics');
    }
  } catch (error) {
    console.error('Error fetching trip history statistics:', error);
    // Return fallback data structure
    return {
      data: {
        total_trips: 0,
        total_duration_hours: 0,
        total_distance_km: 0,
        average_duration_hours: 0,
        average_distance_km: 0,
        max_duration_hours: 0,
        min_duration_hours: 0,
        max_distance_km: 0,
        min_distance_km: 0,
        time_period: days ? `Last ${days} days` : 'All time',
      },
      message: 'Failed to fetch trip history statistics',
    };
  }
};

// Storage for last successful polylines by vehicle ID
const lastSuccessfulPolylines = {};

// Helper function to clear stored polyline (useful for testing or when vehicle changes route)
export const clearStoredPolyline = vehicleId => {
  if (lastSuccessfulPolylines[vehicleId]) {
    delete lastSuccessfulPolylines[vehicleId];
    console.log(`Cleared stored polyline for vehicle ${vehicleId}`);
  }
};

// Helper function to clear all stored polylines
export const clearAllStoredPolylines = () => {
  const vehicleIds = Object.keys(lastSuccessfulPolylines);
  vehicleIds.forEach(id => delete lastSuccessfulPolylines[id]);
  console.log(`Cleared all stored polylines for ${vehicleIds.length} vehicles`);
};

// Helper function to get stored polylines info (for debugging)
export const getStoredPolylinesInfo = () => {
  const info = Object.keys(lastSuccessfulPolylines).map(vehicleId => {
    const data = lastSuccessfulPolylines[vehicleId];
    const age = new Date().getTime() - new Date(data.timestamp).getTime();
    const ageMinutes = Math.round(age / (1000 * 60));
    return {
      vehicleId,
      timestamp: data.timestamp,
      ageMinutes,
      pointCount: data.data?.data?.length || 0,
    };
  });
  console.log('Stored polylines info:', info);
  return info;
};

export const getVehiclePolyline = async VehicleID => {
  try {
    const response = await httpClient.get(TRIPS_ENDPOINTS.polyline(VehicleID));
    console.log('Response for polyline: ', response);

    // Store the successful polyline for future fallback
    if (response && response.data) {
      lastSuccessfulPolylines[VehicleID] = {
        ...response,
        timestamp: new Date().toISOString(), // Add timestamp for reference
      };
      console.log(`Stored successful polyline for vehicle ${VehicleID}`);
    }

    return response;
  } catch (error) {
    console.error(`Error fetching vehicle polyline for ${VehicleID}:`, error);

    // First, try to use the last successful polyline for this vehicle
    if (lastSuccessfulPolylines[VehicleID]) {
      const storedData = lastSuccessfulPolylines[VehicleID];
      const age = new Date().getTime() - new Date(storedData.timestamp).getTime();
      const ageMinutes = Math.round(age / (1000 * 60));

      console.log(
        `Falling back to last successful polyline for vehicle ${VehicleID} (${ageMinutes} minutes old)`
      );
      return {
        ...storedData,
        fallback: true, // Flag to indicate this is fallback data
        fallback_reason: 'api_error',
        fallback_age_minutes: ageMinutes,
      };
    }

    // If no previous polyline exists, throw the original error
    console.log(`No fallback polyline available for vehicle ${VehicleID}`);
    throw error;
  }
<<<<<<< HEAD
=======
}

// Driver Availability API Functions
export const getAvailableDrivers = async (startTime, endTime) => {
  try {
    const params = new URLSearchParams({
      start_time: startTime,
      end_time: endTime
    });
    const endpoint = `${TRIPS_ENDPOINTS.availableDrivers}?${params.toString()}`;
    console.log('Fetching available drivers for timeframe:', { startTime, endTime });
    console.log('Request URL:', endpoint);
    const response = await httpClient.get(endpoint);
    return response;
  } catch (error) {
    console.error('Error fetching available drivers:', error);
    throw error;
  }
};

export const checkDriverAvailability = async (driverId, startTime, endTime) => {
  try {
    const params = new URLSearchParams({
      start_time: startTime,
      end_time: endTime
    });
    const endpoint = `${TRIPS_ENDPOINTS.checkDriverAvailability(driverId)}?${params.toString()}`;
    console.log(`Checking availability for driver ${driverId} for timeframe:`, { startTime, endTime });
    console.log('Request URL:', endpoint);
    const response = await httpClient.get(endpoint);
    return response;
  } catch (error) {
    console.error(`Error checking driver ${driverId} availability:`, error);
    throw error;
  }
};

// Vehicle Availability API Functions
export const getAvailableVehicles = async (startTime, endTime) => {
  try {
    const params = new URLSearchParams({
      start_time: startTime,
      end_time: endTime
    });
    const endpoint = `${TRIPS_ENDPOINTS.availableVehicles}?${params.toString()}`;
    console.log('Fetching available vehicles for timeframe:', { startTime, endTime });
    console.log('Request URL:', endpoint);
    const response = await httpClient.get(endpoint);
    return response;
  } catch (error) {
    console.error('Error fetching available vehicles:', error);
    throw error;
  }
};

export const checkVehicleAvailability = async (vehicleId, startTime, endTime) => {
  try {
    const params = new URLSearchParams({
      start_time: startTime,
      end_time: endTime
    });
    const endpoint = `${TRIPS_ENDPOINTS.checkVehicleAvailability(vehicleId)}?${params.toString()}`;
    console.log(`Checking availability for vehicle ${vehicleId} for timeframe:`, { startTime, endTime });
    console.log('Request URL:', endpoint);
    const response = await httpClient.get(endpoint);
    return response;
  } catch (error) {
    console.error(`Error checking vehicle ${vehicleId} availability:`, error);
    throw error;
  }
};

// Get AI-generated smart trip suggestions
export const getSmartTripSuggestions = async () => {
  // Implementation for fetching smart suggestions
  try {
    const response = await httpClient.get(TRIPS_ENDPOINTS.getSmartTrips);
    console.log("Response for smart trips", response)
    return response;
  } catch (error){
    console.error("Error fetching smart trips");
    throw error
  }
};

// Accept a smart trip suggestion
export const acceptSmartTripSuggestion = async (suggestionId) => {
  try {
    const data = {
      smart_id: suggestionId
    }

    const response = await httpClient.post(TRIPS_ENDPOINTS.activeSmartTrip,data)
    return response
  } catch (error){
    console.error(`Error accepting smart trid ${suggestionId}`)
    throw error
  }
};

// Decline a smart trip suggestion  
export const declineSmartTripSuggestion = async (suggestionId) => {
  try {
    const data = {
      smart_id: suggestionId
    }

    const response = await httpClient.post(TRIPS_ENDPOINTS.rejectSmartTrip,data)
    return response
  } catch (error){
    console.error(`Error rejecting smart trid ${suggestionId}`)
    throw error
  }
>>>>>>> 39d1e91e
};<|MERGE_RESOLUTION|>--- conflicted
+++ resolved
@@ -689,8 +689,7 @@
     console.log(`No fallback polyline available for vehicle ${VehicleID}`);
     throw error;
   }
-<<<<<<< HEAD
-=======
+
 }
 
 // Driver Availability API Functions
@@ -804,5 +803,4 @@
     console.error(`Error rejecting smart trid ${suggestionId}`)
     throw error
   }
->>>>>>> 39d1e91e
 };