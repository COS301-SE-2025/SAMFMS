import { getApiHostname, authFetch } from './auth';

<<<<<<< HEAD
const hostname = getApiHostname();
export const API_URL = `http://${hostname}`;
=======
export const API_URL = getApiHostname();
>>>>>>> e19c41f7

const ANALYTICS_API = {
  fleetUtilization: `${API_URL}/analytics/fleet-utilization`,
  vehicleUsage: `${API_URL}/analytics/vehicle-usage`,
  assignmentMetrics: `${API_URL}/analytics/assignment-metrics`,
  maintenance: `${API_URL}/analytics/maintenance`,
  driverPerformance: `${API_URL}/analytics/driver-performance`,
  costAnalytics: `${API_URL}/analytics/costs`,
  statusBreakdown: `${API_URL}/analytics/status-breakdown`,
  incidentStatistics: `${API_URL}/analytics/incidents`,
  departmentLocation: `${API_URL}/analytics/department-location`,
};

const handleResponse = async (response, errorMessage) => {
  if (!response.ok) {
    const text = await response.text();
    throw new Error(`${errorMessage}: ${response.status} ${response.statusText} - ${text}`);
  }
  return response.json();
};

export const getFleetUtilization = async () => {
  try {
    const response = await authFetch(ANALYTICS_API.fleetUtilization);
    return await handleResponse(response, 'Failed to fetch fleet utilization');
  } catch (err) {
    console.error('Error in getFleetUtilization:', err);
    throw err;
  }
};

export const getVehicleUsage = async () => {
  try {
    const response = await authFetch(ANALYTICS_API.vehicleUsage);
    return await handleResponse(response, 'Failed to fetch vehicle usage statistics');
  } catch (err) {
    console.error('Error in getVehicleUsage:', err);
    throw err;
  }
};

export const getAssignmentMetrics = async () => {
  try {
    const response = await authFetch(ANALYTICS_API.assignmentMetrics);
    return await handleResponse(response, 'Failed to fetch assignment metrics');
  } catch (err) {
    console.error('Error in getAssignmentMetrics:', err);
    throw err;
  }
};

export const getMaintenanceAnalytics = async () => {
  try {
    const response = await authFetch(ANALYTICS_API.maintenance);
    return await handleResponse(response, 'Failed to fetch maintenance analytics');
  } catch (err) {
    console.error('Error in getMaintenanceAnalytics:', err);
    throw err;
  }
};

export const getDriverPerformance = async () => {
  try {
    const response = await authFetch(ANALYTICS_API.driverPerformance);
    return await handleResponse(response, 'Failed to fetch driver performance metrics');
  } catch (err) {
    console.error('Error in getDriverPerformance:', err);
    throw err;
  }
};

export const getCostAnalytics = async () => {
  try {
    const response = await authFetch(ANALYTICS_API.costAnalytics);
    return await handleResponse(response, 'Failed to fetch cost analytics');
  } catch (err) {
    console.error('Error in getCostAnalytics:', err);
    throw err;
  }
};

export const getStatusBreakdown = async () => {
  try {
    const response = await authFetch(ANALYTICS_API.statusBreakdown);
    return await handleResponse(response, 'Failed to fetch status breakdown');
  } catch (err) {
    console.error('Error in getStatusBreakdown:', err);
    throw err;
  }
};

export const getIncidentStatistics = async () => {
  try {
    const response = await authFetch(ANALYTICS_API.incidentStatistics);
    return await handleResponse(response, 'Failed to fetch incident statistics');
  } catch (err) {
    console.error('Error in getIncidentStatistics:', err);
    throw err;
  }
};

export const getDepartmentLocationAnalytics = async () => {
  try {
    const response = await authFetch(ANALYTICS_API.departmentLocation);
    return await handleResponse(response, 'Failed to fetch department/location analytics');
  } catch (err) {
    console.error('Error in getDepartmentLocationAnalytics:', err);
    throw err;
  }
};<|MERGE_RESOLUTION|>--- conflicted
+++ resolved
@@ -1,11 +1,8 @@
 import { getApiHostname, authFetch } from './auth';
-
-<<<<<<< HEAD
+import { getApiHostname, authFetch } from './auth';
+
 const hostname = getApiHostname();
 export const API_URL = `http://${hostname}`;
-=======
-export const API_URL = getApiHostname();
->>>>>>> e19c41f7
 
 const ANALYTICS_API = {
   fleetUtilization: `${API_URL}/analytics/fleet-utilization`,
@@ -26,6 +23,24 @@
   }
   return response.json();
 };
+  fleetUtilization: `${API_URL}/analytics/fleet-utilization`,
+  vehicleUsage: `${API_URL}/analytics/vehicle-usage`,
+  assignmentMetrics: `${API_URL}/analytics/assignment-metrics`,
+  maintenance: `${API_URL}/analytics/maintenance`,
+  driverPerformance: `${API_URL}/analytics/driver-performance`,
+  costAnalytics: `${API_URL}/analytics/costs`,
+  statusBreakdown: `${API_URL}/analytics/status-breakdown`,
+  incidentStatistics: `${API_URL}/analytics/incidents`,
+  departmentLocation: `${API_URL}/analytics/department-location`,
+};
+
+const handleResponse = async (response, errorMessage) => {
+  if (!response.ok) {
+    const text = await response.text();
+    throw new Error(`${errorMessage}: ${response.status} ${response.statusText} - ${text}`);
+  }
+  return response.json();
+};
 
 export const getFleetUtilization = async () => {
   try {
@@ -46,6 +61,25 @@
     throw err;
   }
 };
+export const getFleetUtilization = async () => {
+  try {
+    const response = await authFetch(ANALYTICS_API.fleetUtilization);
+    return await handleResponse(response, 'Failed to fetch fleet utilization');
+  } catch (err) {
+    console.error('Error in getFleetUtilization:', err);
+    throw err;
+  }
+};
+
+export const getVehicleUsage = async () => {
+  try {
+    const response = await authFetch(ANALYTICS_API.vehicleUsage);
+    return await handleResponse(response, 'Failed to fetch vehicle usage statistics');
+  } catch (err) {
+    console.error('Error in getVehicleUsage:', err);
+    throw err;
+  }
+};
 
 export const getAssignmentMetrics = async () => {
   try {
@@ -115,4 +149,73 @@
     console.error('Error in getDepartmentLocationAnalytics:', err);
     throw err;
   }
+};
+export const getAssignmentMetrics = async () => {
+  try {
+    const response = await authFetch(ANALYTICS_API.assignmentMetrics);
+    return await handleResponse(response, 'Failed to fetch assignment metrics');
+  } catch (err) {
+    console.error('Error in getAssignmentMetrics:', err);
+    throw err;
+  }
+};
+
+export const getMaintenanceAnalytics = async () => {
+  try {
+    const response = await authFetch(ANALYTICS_API.maintenance);
+    return await handleResponse(response, 'Failed to fetch maintenance analytics');
+  } catch (err) {
+    console.error('Error in getMaintenanceAnalytics:', err);
+    throw err;
+  }
+};
+
+export const getDriverPerformance = async () => {
+  try {
+    const response = await authFetch(ANALYTICS_API.driverPerformance);
+    return await handleResponse(response, 'Failed to fetch driver performance metrics');
+  } catch (err) {
+    console.error('Error in getDriverPerformance:', err);
+    throw err;
+  }
+};
+
+export const getCostAnalytics = async () => {
+  try {
+    const response = await authFetch(ANALYTICS_API.costAnalytics);
+    return await handleResponse(response, 'Failed to fetch cost analytics');
+  } catch (err) {
+    console.error('Error in getCostAnalytics:', err);
+    throw err;
+  }
+};
+
+export const getStatusBreakdown = async () => {
+  try {
+    const response = await authFetch(ANALYTICS_API.statusBreakdown);
+    return await handleResponse(response, 'Failed to fetch status breakdown');
+  } catch (err) {
+    console.error('Error in getStatusBreakdown:', err);
+    throw err;
+  }
+};
+
+export const getIncidentStatistics = async () => {
+  try {
+    const response = await authFetch(ANALYTICS_API.incidentStatistics);
+    return await handleResponse(response, 'Failed to fetch incident statistics');
+  } catch (err) {
+    console.error('Error in getIncidentStatistics:', err);
+    throw err;
+  }
+};
+
+export const getDepartmentLocationAnalytics = async () => {
+  try {
+    const response = await authFetch(ANALYTICS_API.departmentLocation);
+    return await handleResponse(response, 'Failed to fetch department/location analytics');
+  } catch (err) {
+    console.error('Error in getDepartmentLocationAnalytics:', err);
+    throw err;
+  }
 };