/**
 * Driver Management API
 * All driver-related API endpoints and functions
 */
import {httpClient} from '../services/httpClient';
import {API_ENDPOINTS} from '../../config/apiConfig';

// Driver API endpoints using centralized configuration
const DRIVER_ENDPOINTS = {
  list: API_ENDPOINTS.DRIVERS.LIST,
  create: API_ENDPOINTS.DRIVERS.CREATE,
  get: API_ENDPOINTS.DRIVERS.GET,
  update: API_ENDPOINTS.DRIVERS.UPDATE,
  delete: API_ENDPOINTS.DRIVERS.DELETE,
  assign: API_ENDPOINTS.DRIVERS.ASSIGN,
  empid: API_ENDPOINTS.DRIVERS.EMPID,
  driverASS: API_ENDPOINTS.ASSIGNMENTS.GETDRIVERASSIGNMENT,
  vehicLoct: API_ENDPOINTS.LOCATIONS.GET,
  vehicEndLoc: API_ENDPOINTS.TRIPS.VEHICLETRIP,
  TRIP_PLANNING_LIST: API_ENDPOINTS.DRIVERS.TRIP_PLANNING_LIST,
  count: API_ENDPOINTS.DRIVERS.COUNT,
  finishtrip: API_ENDPOINTS.TRIPS.FINISHTRIP,
};

/**
 * Create a new driver
 * @param {Object} driverData - Driver data to create
 * @returns {Promise<Object>} Created driver data
 */
export const createDriver = async driverData => {
  try {
    const response = await httpClient.post(DRIVER_ENDPOINTS.create, driverData);
    return response;
  } catch (error) {
    console.error('Error creating driver:', error);
    throw error;
  }
};

/**
 * Get all drivers from the trip planning service drivers collection
 * @param {Object} params - Query parameters (status, department, skip, limit)
 * @returns {Promise<Object>} Drivers list from trip planning service
 */
export const getTripPlanningDrivers = async (params = {}) => {
  try {

    // Build query parameters
    const queryParams = {};
    if (params.status) {
      queryParams.status = params.status;
    }
    if (params.department) {
      queryParams.department = params.department;
    }
    if (params.skip !== undefined) {
      queryParams.skip = parseInt(params.skip);
    }
    if (params.limit !== undefined) {
      queryParams.limit = parseInt(params.limit);
    }

    const response = await httpClient.get(DRIVER_ENDPOINTS.TRIP_PLANNING_LIST, {
      params: queryParams,
    });

    // The trip planning service returns data in a nested structure
    if (response.data && response.data.data) {
      return response.data.data; // This contains { drivers, total, skip, limit, has_more }
    }

    return response;
  } catch (error) {
    console.error('Error fetching drivers from trip planning service:', error);
    throw error;
  }
};

export const getAllDrivers = async (filters = {}) => {
  try {
    // Ensure numeric parameters are integers
    const queryParams = {
      ...filters,
      limit: Number.parseInt(filters.limit || 100), // Ensure integer
      skip: Number.parseInt(filters.skip || 0), // Ensure integer
    };

<<<<<<< HEAD
    console.log('Sending query params to getAllDrivers:', queryParams);
    const response = await httpClient.get(DRIVER_ENDPOINTS.list, {params: queryParams});
    console.log('Response received from backend:', response);
=======
    const response = await httpClient.get(DRIVER_ENDPOINTS.list, { params: queryParams });
>>>>>>> 2fb3aa6a
    return response;
  } catch (error) {
    console.error('Error fetching all drivers:', error);
    throw error;
  }
};

/**
 * Get list of drivers with optional filters
 * Uses the auth/users endpoint and filters for users with driver role
 * @param {Object} params - Query parameters (skip, limit, status_filter, department_filter)
 * @returns {Promise<Object>} Drivers list with pagination info
 */
export const getDrivers = async (params = {}) => {
  try {

    // Get all users from the auth service directly
    const allUsers = await httpClient.get('/auth/users');

    // Filter for users with 'driver' role
    const drivers = allUsers.filter(user => user.role === 'driver');

    // Apply optional filters if provided
    let filteredDrivers = drivers;

    if (params.status_filter) {
      // Convert status filter to match auth service data structure
      const isActiveFilter = params.status_filter.toLowerCase() === 'active';
      filteredDrivers = filteredDrivers.filter(driver => driver.is_active === isActiveFilter);
    }

    if (params.department_filter) {
      filteredDrivers = filteredDrivers.filter(
        driver => driver.details?.department === params.department_filter
      );
    }

    // Apply pagination if provided
    const skip = parseInt(params.skip) || 0;
    const limit = parseInt(params.limit) || filteredDrivers.length;

    const paginatedDrivers = filteredDrivers.slice(skip, skip + limit);

    // Return in the expected format with pagination info
    return {
      drivers: paginatedDrivers,
      total: filteredDrivers.length,
      skip: skip,
      limit: limit,
      has_more: skip + limit < filteredDrivers.length,
    };
  } catch (error) {
    console.error('Error fetching drivers:', error);
    throw error;
  }
};

/**
 * Get a specific driver by ID
 * Uses the auth service to find a user with driver role by ID
 * @param {string} driverId - Driver ID (user ID)
 * @returns {Promise<Object>} Driver data
 */
export const getDriver = async driverId => {
  try {
    if (!driverId) {
      throw new Error('Driver ID is required');
    }

    // Get all users from the auth service directly
    const allUsers = await httpClient.get('/auth/users');

    // Find the specific driver by ID
    const driver = allUsers.find(user => user.id === driverId && user.role === 'driver');

    if (!driver) {
      throw new Error(`Driver with ID ${driverId} not found`);
    }

    return driver;
  } catch (error) {
    console.error(`Error fetching driver ${driverId}:`, error);
    throw error;
  }
};

/**
 * Update a driver
 * @param {string} driverId - Driver ID
 * @param {Object} updateData - Data to update
 * @returns {Promise<Object>} Updated driver data
 */
export const updateDriver = async (driverId, updateData) => {
  try {
    if (!driverId) {
      throw new Error('Driver ID is required');
    }

    return await httpClient.put(DRIVER_ENDPOINTS.update(driverId), updateData);
  } catch (error) {
    console.error(`Error updating driver ${driverId}:`, error);
    throw error;
  }
};

/**
 * Delete a driver
 * @param {string} driverId - Driver ID
 * @returns {Promise<Object>} Deletion confirmation
 */
export const deleteDriver = async driverId => {
  try {
    if (!driverId) {
      throw new Error('Driver ID is required');
    }

    return await httpClient.delete(DRIVER_ENDPOINTS.delete(driverId));
  } catch (error) {
    console.error(`Error deleting driver ${driverId}:`, error);
    throw error;
  }
};

/**
 * Search drivers by query
 * Uses the auth service and filters drivers by name, email, etc.
 * @param {string} query - Search query
 * @returns {Promise<Array>} Array of matching drivers
 */
export const searchDrivers = async query => {
  try {
    if (!query) {
      throw new Error('Search query is required');
    }

    // Get all users from the auth service directly
    const allUsers = await httpClient.get('/auth/users');

    // Filter for drivers first
    const drivers = allUsers.filter(user => user.role === 'driver');

    // Search within drivers by name, email, etc.
    const searchTerm = query.toLowerCase();
    const matchingDrivers = drivers.filter(
      driver =>
        driver.full_name?.toLowerCase().includes(searchTerm) ||
        driver.email?.toLowerCase().includes(searchTerm) ||
        driver.phoneNo?.includes(searchTerm)
    );

    console.log(`Found ${matchingDrivers.length} drivers matching "${query}"`);
    return matchingDrivers;
  } catch (error) {
    console.error(`Error searching drivers with query "${query}":`, error);
    throw error;
  }
};

export const assignVehicle = async data => {
  try {
    console.log('Vehicle and driver data', data);
    return await httpClient.post(DRIVER_ENDPOINTS.assign, data);
  } catch (error) {
    console.error('Error assigning vehicle to driver: ', error);
    throw error;
  }
};

export const getNumberOfDrivers = async (data) => {
  try {
    const response = await httpClient.post(DRIVER_ENDPOINTS.count, data);
    return response;
  } catch (error) {
    console.error('Error fetching number of drivers:', error);
    throw error;
  }
};

export const getDriverEMPID = async security_id => {
  try {
    if (!security_id) {
      throw new Error('Security ID is required');
    }
    console.log('Security_id:', security_id);

    // FIXED: Added return statement and fixed variable name
    const response = await httpClient.get(DRIVER_ENDPOINTS.empid(security_id));
    return response; // Return the response
  } catch (error) {
    console.error('Error fetching driver employee ID:', error);
    throw error;
  }
};

export const TripFinishedStatus = async employee_id => {
  try {
    const response = await httpClient.get(DRIVER_ENDPOINTS.driverASS(employee_id));
    console.log("Response for current driver-vehicle-ass: ", response);

    const vehicle_id = response.data.data[0].vehicle_id;
    console.log("Vehicle id: ", vehicle_id);

    const current_location_response = await httpClient.get(DRIVER_ENDPOINTS.vehicLoct(vehicle_id));
    console.log("current location response: ", current_location_response);

    const end_location_response = await httpClient.get(DRIVER_ENDPOINTS.vehicEndLoc(vehicle_id));
<<<<<<< HEAD
    console.log("End location response: ", end_location_response);

    // Extract coordinates (note: coordinates are [longitude, latitude] in GeoJSON format)
    const current_location = current_location_response.data.data.location.coordinates;
    const end_location = end_location_response.data.data[0].destination.location.coordinates;

    console.log("Current location: ", current_location); // [27.985173301345533, -26.09811415363004]
    console.log("End location: ", end_location); // [27.9444444, -26.1336111]

=======
    
    // Extract coordinates (note: coordinates are [longitude, latitude] in GeoJSON format)
    const current_location = current_location_response.data.data.location.coordinates;
    const end_location = end_location_response.data.data[0].destination.location.coordinates;
    
>>>>>>> 2fb3aa6a
    // Calculate distance between two points using Haversine formula
    const distance = calculateDistance(
      current_location[1], // latitude
      current_location[0], // longitude
      end_location[1],     // latitude
      end_location[0]      // longitude
    );
<<<<<<< HEAD

    console.log(`Distance to destination: ${distance.toFixed(2)} meters`);

    // Consider trip finished if within 100 meters of destination
    const ARRIVAL_THRESHOLD_METERS = 100;
    const hasArrived = distance <= ARRIVAL_THRESHOLD_METERS;

    console.log(`Has arrived at destination: ${hasArrived}`);
=======
    
    // Consider trip finished if within 100 meters of destination
    const ARRIVAL_THRESHOLD_METERS = 100;
    const hasArrived = distance <= ARRIVAL_THRESHOLD_METERS;
>>>>>>> 2fb3aa6a
    return hasArrived;

  } catch (error) {
    console.error('Error fetching driver trip status:', error);
    throw error;
  }
};

/**
 * Calculate the distance between two points on Earth using the Haversine formula
 * @param {number} lat1 - Latitude of the first point
 * @param {number} lon1 - Longitude of the first point
 * @param {number} lat2 - Latitude of the second point
 * @param {number} lon2 - Longitude of the second point
 * @returns {number} Distance in meters
 */
function calculateDistance(lat1, lon1, lat2, lon2) {
  const R = 6371000; // Earth's radius in meters

  const φ1 = lat1 * Math.PI / 180; // φ, λ in radians
  const φ2 = lat2 * Math.PI / 180;
  const Δφ = (lat2 - lat1) * Math.PI / 180;
  const Δλ = (lon2 - lon1) * Math.PI / 180;

  const a = Math.sin(Δφ / 2) * Math.sin(Δφ / 2) +
    Math.cos(φ1) * Math.cos(φ2) *
    Math.sin(Δλ / 2) * Math.sin(Δλ / 2);
  const c = 2 * Math.atan2(Math.sqrt(a), Math.sqrt(1 - a));

  const distance = R * c; // Distance in meters
  return distance;
}

// Alternative: Simpler but less accurate distance calculation for small distances
function calculateDistanceSimple(lat1, lon1, lat2, lon2) {
  const R = 6371000; // Earth's radius in meters
  const dLat = (lat2 - lat1) * Math.PI / 180;
  const dLon = (lon2 - lon1) * Math.PI / 180;
  const a = dLat * dLat + Math.cos(lat1 * Math.PI / 180) * Math.cos(lat2 * Math.PI / 180) * dLon * dLon;
  return R * Math.sqrt(a);
}<|MERGE_RESOLUTION|>--- conflicted
+++ resolved
@@ -85,13 +85,9 @@
       skip: Number.parseInt(filters.skip || 0), // Ensure integer
     };
 
-<<<<<<< HEAD
     console.log('Sending query params to getAllDrivers:', queryParams);
     const response = await httpClient.get(DRIVER_ENDPOINTS.list, {params: queryParams});
     console.log('Response received from backend:', response);
-=======
-    const response = await httpClient.get(DRIVER_ENDPOINTS.list, { params: queryParams });
->>>>>>> 2fb3aa6a
     return response;
   } catch (error) {
     console.error('Error fetching all drivers:', error);
@@ -298,7 +294,6 @@
     console.log("current location response: ", current_location_response);
 
     const end_location_response = await httpClient.get(DRIVER_ENDPOINTS.vehicEndLoc(vehicle_id));
-<<<<<<< HEAD
     console.log("End location response: ", end_location_response);
 
     // Extract coordinates (note: coordinates are [longitude, latitude] in GeoJSON format)
@@ -308,13 +303,6 @@
     console.log("Current location: ", current_location); // [27.985173301345533, -26.09811415363004]
     console.log("End location: ", end_location); // [27.9444444, -26.1336111]
 
-=======
-    
-    // Extract coordinates (note: coordinates are [longitude, latitude] in GeoJSON format)
-    const current_location = current_location_response.data.data.location.coordinates;
-    const end_location = end_location_response.data.data[0].destination.location.coordinates;
-    
->>>>>>> 2fb3aa6a
     // Calculate distance between two points using Haversine formula
     const distance = calculateDistance(
       current_location[1], // latitude
@@ -322,7 +310,6 @@
       end_location[1],     // latitude
       end_location[0]      // longitude
     );
-<<<<<<< HEAD
 
     console.log(`Distance to destination: ${distance.toFixed(2)} meters`);
 
@@ -331,12 +318,6 @@
     const hasArrived = distance <= ARRIVAL_THRESHOLD_METERS;
 
     console.log(`Has arrived at destination: ${hasArrived}`);
-=======
-    
-    // Consider trip finished if within 100 meters of destination
-    const ARRIVAL_THRESHOLD_METERS = 100;
-    const hasArrived = distance <= ARRIVAL_THRESHOLD_METERS;
->>>>>>> 2fb3aa6a
     return hasArrived;
 
   } catch (error) {
