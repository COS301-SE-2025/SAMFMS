// ============================================================================
// LEGACY API FILE - BACKWARD COMPATIBILITY LAYER
// ============================================================================
// This file provides backward compatibility for existing imports.
// New code should import directly from the modular API files in ./api/
//
// Migration Guide:
// - Instead of: import { getVehicles } from '../backend/API'
// - Use: import { getVehicles } from '../backend/api/vehicles'
// - Or: import { getVehicles } from '../backend/api'
// ============================================================================

// Legacy endpoint constants for backward compatibility
import {API_URL} from './api/auth';

// Re-export all authentication-related functionality
export {
  API_URL,
  AUTH_API as API,
  getToken,
  getCurrentUser,
  isAuthenticated,
  authFetch,
  login,
  signup,
  logout,
  logoutFromAllDevices,
  refreshAuthToken,
  changePassword,
  deleteAccount,
  updatePreferences,
  inviteUser,
  createUserManually,
  listUsers,
  updateUserPermissions,
  getRoles,
  verifyPermission,
  hasPermission,
  hasRole,
  hasAnyRole,
  getUserInfo,
  checkUserExistence,
  clearUserExistenceCache,
  updateUserProfile,
  uploadProfilePicture,
  clearUsersCache,
  clearRolesCache,
  clearAllAuthCache,
  fetchWithTimeout,
<<<<<<< HEAD

=======
  forgotPassword,
  resetPasswordWithOTP,
>>>>>>> 73bdd53f
} from './api/auth';

// Re-export analytics functions with enhanced functionality
export {
  getDashboardAnalytics,
  getTotalVehicles,
  getFleetUtilization,
  getVehicleUsage,
  getAssignmentMetrics,
  getMaintenanceAnalytics,
  getDriverPerformance,
  getDriverPerformanceById,
  getCostAnalytics,
  getStatusBreakdown,
  getIncidentStatistics,
  getDepartmentLocationAnalytics,
  // Legacy aliases
  getFleetUtilizationData,
  getVehicleUsageData,
  getAssignmentMetricsData,
  getMaintenanceAnalyticsData,
  getDriverPerformanceData,
  getDriverPerformanceByIdData,
  getCostAnalyticsData,
  getStatusBreakdownData,
  getActiveVehicles, // new
} from './api/analytics';

// Re-export vehicle management functions
export {
  createVehicle,
  getVehicles,
  getVehicle,
  updateVehicle,
  deleteVehicle,
  searchVehicles,
} from './api/vehicles';

// Re-export driver management functions
export {
  createDriver,
  getDrivers,
  getDriver,
  updateDriver,
  deleteDriver,
  searchDrivers,
  getNumberOfDrivers // new
} from './api/drivers';

// Re-export assignment management functions with enhancements
export {
  getVehicleAssignments,
  createVehicleAssignment,
  updateVehicleAssignment,
  deleteVehicleAssignment,
  completeVehicleAssignment,
  cancelVehicleAssignment,
  getAssignmentAnalytics,
  getVehicleAssignmentsByVehicle,
  getVehicleAssignmentsByDriver,
} from './api/assignments';

// Re-export invitation management functions
export {
  sendInvitation,
  getPendingInvitations,
  resendInvitation,
  cancelInvitation,
  verifyInvitationOTP,
  completeUserRegistration,
} from './api/invitations';

// Re-export plugin functions
export {
  getPlugins,
  startPlugin,
  stopPlugin,
  updatePluginRoles,
  getAllPlugins,
  getPluginStatus,
  testCoreService,
  syncPluginStatus,
  debugDockerAccess,
  addSblock,
  removeSblock,
} from './api/plugins';

export {
  getUserNotifications // new
} from './api/notifications';

export const DRIVER_API = {
  drivers: `${API_URL}/api/vehicles/drivers`,
  createDriver: `${API_URL}/api/vehicles/drivers`,
  getDriver: id => `${API_URL}/api/vehicles/drivers/${id}`,
  updateDriver: id => `${API_URL}/api/vehicles/drivers/${id}`,
  deleteDriver: id => `${API_URL}/api/vehicles/drivers/${id}`,
  searchDrivers: query => `${API_URL}/api/vehicles/drivers/search/${query}`,
};

export const VEHICLE_API = {
  vehicles: `${API_URL}/api/vehicles`,
  createVehicle: `${API_URL}/api/vehicles`,
  getVehicle: id => `${API_URL}/api/vehicles/${id}`,
  updateVehicle: id => `${API_URL}/api/vehicles/${id}`,
  deleteVehicle: id => `${API_URL}/api/vehicles/${id}`,
  searchVehicles: query => `${API_URL}/api/vehicles/search/${query}`,
};

export const VEHICLE_ASSIGNMENT_API = {
  assignments: `${API_URL}/api/vehicle-assignments`,
  createAssignment: `${API_URL}/api/vehicle-assignments`,
  getAssignment: id => `${API_URL}/api/vehicle-assignments/${id}`,
  updateAssignment: id => `${API_URL}/api/vehicle-assignments/${id}`,
  deleteAssignment: id => `${API_URL}/api/vehicle-assignments/${id}`,
};

export const PLUGIN_API = {
  plugins: `${API_URL}/service_presence`,
};

// ============================================================================
// DEPRECATED FUNCTIONS - Use modular API instead
// ============================================================================
// These functions are kept for backward compatibility but are deprecated.
// They now simply call the new modular API functions.
// ============================================================================

console.warn('DEPRECATED: Using legacy API.js file. Please migrate to modular API imports.');<|MERGE_RESOLUTION|>--- conflicted
+++ resolved
@@ -47,12 +47,8 @@
   clearRolesCache,
   clearAllAuthCache,
   fetchWithTimeout,
-<<<<<<< HEAD
-
-=======
   forgotPassword,
   resetPasswordWithOTP,
->>>>>>> 73bdd53f
 } from './api/auth';
 
 // Re-export analytics functions with enhanced functionality
