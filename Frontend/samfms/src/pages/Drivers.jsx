--- conflicted
+++ resolved
@@ -373,11 +373,7 @@
                   Available Drivers
                 </p>
                 <p className="text-3xl font-bold text-green-900 dark:text-green-100 transition-colors duration-300">
-<<<<<<< HEAD
-                  {drivers.filter(driver => driver.status?.toLowerCase() !== 'unavailable').length}
-=======
                   {drivers.filter(driver => driver.status?.toLowerCase() === 'available').length}
->>>>>>> f135aff5
                 </p>
                 <div className="flex items-center mt-2">
                   <div className="w-2 h-2 bg-green-500 rounded-full mr-2 animate-pulse"></div>
