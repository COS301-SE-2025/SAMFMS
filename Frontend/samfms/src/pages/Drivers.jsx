import React, {useState, useEffect, useCallback} from 'react';
import DriverList from '../components/drivers/DriverList';
import DriverSearch from '../components/drivers/DriverSearch';
import DriverActions from '../components/drivers/DriverActions';
import DriverDetailsModal from '../components/drivers/DriverDetailsModal';
import VehicleAssignmentModal from '../components/drivers/VehicleAssignmentModal';
import AddDriverModal from '../components/drivers/AddDriverModal';
import EditDriverModal from '../components/drivers/EditDriverModal';

import {deleteDriver, searchDrivers, getTripPlanningDrivers} from '../backend/api/drivers';

const Drivers = () => {
  const [drivers, setDrivers] = useState([]);
  const [filteredDrivers, setFilteredDrivers] = useState([]);
  const [loading, setLoading] = useState(true);
  const [error, setError] = useState(null);
  const [selectedDrivers, setSelectedDrivers] = useState([]);
  const [driverDetailsOpen, setDriverDetailsOpen] = useState(false);
  const [currentDriver, setCurrentDriver] = useState(null);
  const [currentPage, setCurrentPage] = useState(1);
  const [itemsPerPage, setItemsPerPage] = useState(10);
  const [sortField, setSortField] = useState('employeeId');
  const [sortDirection, setSortDirection] = useState('asc');
  const [showVehicleAssignmentModal, setShowVehicleAssignmentModal] = useState(false);
  const [showAddDriverModal, setShowAddDriverModal] = useState(false);
  const [showEditDriverModal, setShowEditDriverModal] = useState(false);
  const [driverToEdit, setDriverToEdit] = useState(null);
  const [filters] = useState({
    status: '',
    department: '',
    licenseType: '',
  });

  // Transform backend driver data to frontend format
  const transformDriverData = useCallback(backendDriver => {
    return {
      id: backendDriver.id,
      name: `${backendDriver.first_name || ''} ${backendDriver.last_name || ''}`.trim() || 'N/A',
      licenseNumber: backendDriver.license_number || 'N/A',
      phone: backendDriver.phone || 'N/A', // Changed from phoneNo to phone
      licenseExpiry: backendDriver.license_expiry || 'N/A',
      email: backendDriver.email || 'N/A',
      status:
        backendDriver.status === 'active'
          ? 'Active'
          : backendDriver.status === 'unavailable'
            ? 'Unavailable'
            : backendDriver.status === 'inactive'
              ? 'Inactive'
              : (backendDriver.status || 'Unknown').charAt(0).toUpperCase() +
              (backendDriver.status || 'unknown').slice(1),
      employeeId: backendDriver.employee_id || 'N/A',
      department: backendDriver.department || 'N/A',
      licenseType: backendDriver.license_class || 'N/A',
      last_login: backendDriver.last_login,
      role: backendDriver.role,
    };
  }, []);

  // Load drivers from API
  useEffect(() => {
    const loadDrivers = async () => {
      try {
        setLoading(true);
        setError(null);
<<<<<<< HEAD
=======

>>>>>>> e47e913a
        const params = {};
        if (filters.limit) {
          params.limit = filters.limit; // only include if specified
        }
        if (filters.status) {
          params.status = filters.status.toLowerCase() === 'available' ? 'available' : 'unavailable';
        }
        if (filters.department) {
          params.department = filters.department;
        }


        // Use the new trip planning service endpoint
        const response = await getTripPlanningDrivers();
        console.log('Full response from trip planning service:', response); // Debug log

        // The trip planning service returns { drivers, total, skip, limit, has_more }
        const driversData = response?.drivers || [];
        console.log('Drivers data array:', driversData); // Debug log

        if (!Array.isArray(driversData)) {
          throw new Error('Invalid response format: drivers data is not an array');
        }

        const transformedDrivers = driversData.map((driver, index) => {
          const transformed = transformDriverData(driver);
          return transformed;
        });
        console.log('All transformed drivers:', transformedDrivers); // Debug log
        setDrivers(transformedDrivers);
        setFilteredDrivers([]); // Always reset filteredDrivers on load
      } catch (err) {
        console.error('Error loading drivers:', err);
        setError(err.message || 'Failed to load drivers');
        setDrivers([]);
        setFilteredDrivers([]);
      } finally {
        setLoading(false);
      }
    };
    loadDrivers();
  }, [filters, transformDriverData]);

  // Reload when filters change  // Handle search functionality
  const handleSearch = async searchQuery => {
    try {
      setLoading(true);
      setError(null);
      if (!searchQuery.trim()) {
        // Use trip planning service for getting all drivers when search is empty
        const response = await getTripPlanningDrivers({
          limit: 100,
          ...(filters.status && {
            status: filters.status.toLowerCase() === 'active' ? 'active' : 'inactive',
          }),
          ...(filters.department && {department: filters.department}),
        });

        // The trip planning service returns { drivers, total, skip, limit, has_more }
        const driversData = response?.drivers || [];
        const transformedDrivers = driversData.map(transformDriverData);
        setFilteredDrivers(transformedDrivers);
      } else {
        // For search, we still use the existing search function
        // TODO: Consider implementing search in trip planning service as well
        const searchResults = await searchDrivers(searchQuery);
        // Handle search results - adjust based on your search API response format
        const resultsData =
          searchResults?.data?.data?.drivers || searchResults?.drivers || searchResults || [];
        const transformedResults = resultsData.map(transformDriverData);
        setFilteredDrivers(transformedResults);
      }
      setCurrentPage(1);
    } catch (err) {
      console.error('Error searching drivers:', err);
      setError(err.message || 'Failed to search drivers');
    } finally {
      setLoading(false);
    }
  };

  const handleDeleteDriver = async employeeId => {
    try {
      // Validate that we have a valid employee ID before proceeding
      if (!employeeId) {
        throw new Error('Invalid driver employee ID: Employee ID is undefined');
      }

      setLoading(true);
      await deleteDriver(employeeId);

      // Remove the deleted driver from local state
      const updatedDrivers = drivers.filter(driver => driver.employeeId !== employeeId);
      const updatedFiltered = filteredDrivers.filter(driver => driver.employeeId !== employeeId);

      setDrivers(updatedDrivers);
      setFilteredDrivers(updatedFiltered);

      // Remove from selected drivers if selected
      setSelectedDrivers(selectedDrivers.filter(id => id !== employeeId));

      // Show success message (you might want to add a toast notification here)
      console.log('Driver deleted successfully');
    } catch (err) {
      console.error('Error deleting driver:', err);
      setError(err.message || 'Failed to delete driver');
    } finally {
      setLoading(false);
    }
  };

  // Sorting function
  const handleSort = field => {
    if (sortField === field) {
      setSortDirection(sortDirection === 'asc' ? 'desc' : 'asc');
    } else {
      setSortField(field);
      setSortDirection('asc');
    }
  };

  // Sort drivers based on current sort field and direction
  const sortedDrivers = [...(filteredDrivers.length > 0 ? filteredDrivers : drivers)].sort(
    (a, b) => {
      let aValue = a[sortField];
      let bValue = b[sortField];
      aValue = aValue?.toString().toLowerCase() || '';
      bValue = bValue?.toString().toLowerCase() || '';
      if (aValue < bValue) return sortDirection === 'asc' ? -1 : 1;
      if (aValue > bValue) return sortDirection === 'asc' ? 1 : -1;
      return 0;
    }
  );

  // Get current drivers for pagination
  const indexOfLastDriver = currentPage * itemsPerPage;
  const indexOfFirstDriver = indexOfLastDriver - itemsPerPage;
  const currentDrivers = sortedDrivers.slice(indexOfFirstDriver, indexOfLastDriver);
  const totalPages = Math.ceil(sortedDrivers.length / itemsPerPage); // Toggle select all

  // Open driver details
  const openDriverDetails = driver => {
    setCurrentDriver(driver);
    setDriverDetailsOpen(true);
  };

  // Close driver details
  const closeDriverDetails = () => {
    setDriverDetailsOpen(false);
    setCurrentDriver(null);
  };

  // Open vehicle assignment modal
  const openVehicleAssignmentModal = () => {
    setShowVehicleAssignmentModal(true);
  };
  // Close vehicle assignment modal
  const closeVehicleAssignmentModal = () => {
    setShowVehicleAssignmentModal(false);
  };
  // Handle driver added callback
  const handleDriverAdded = async newDriver => {
    try {
      // Transform the new driver data and add to the list
      const transformedDriver = transformDriverData(newDriver);
      setDrivers(prevDrivers => [...prevDrivers, transformedDriver]);
      setFilteredDrivers(prevFiltered => [...prevFiltered, transformedDriver]);

      // Show success message (you can replace this with a proper toast notification)
      alert(`Driver "${transformedDriver.name}" has been added successfully!`);
    } catch (error) {
      console.error('Error processing new driver:', error);
      // Refresh the entire list as fallback
      try {
        const response = await getTripPlanningDrivers({limit: 100});
        const driversData = response?.drivers || [];
        const transformedDrivers = driversData.map(transformDriverData);
        setDrivers(transformedDrivers);
        setFilteredDrivers([]);
      } catch (refreshError) {
        console.error('Error refreshing drivers list:', refreshError);
        setError('Driver added but failed to refresh list. Please refresh the page.');
      }
    }
  };

  // Handle edit driver
  const handleEditDriver = driver => {
    setDriverToEdit(driver);
    setShowEditDriverModal(true);
  };

  // Close edit driver modal
  const closeEditDriverModal = () => {
    setShowEditDriverModal(false);
    setDriverToEdit(null);
  };
  // Handle driver updated callback
  const handleDriverUpdated = async updatedDriver => {
    try {
      // Transform the updated driver data
      const transformedDriver = transformDriverData(updatedDriver);

      // Update the driver in both arrays using employee ID instead of MongoDB ID
      setDrivers(prevDrivers =>
        prevDrivers.map(driver =>
          driver.employeeId === transformedDriver.employeeId ? transformedDriver : driver
        )
      );
      setFilteredDrivers(prevFiltered =>
        prevFiltered.map(driver =>
          driver.employeeId === transformedDriver.employeeId ? transformedDriver : driver
        )
      );

      // Show success message
      alert(`Driver "${transformedDriver.name}" has been updated successfully!`);
    } catch (error) {
      console.error('Error processing updated driver:', error);
      // Refresh the entire list as fallback
      try {
        const response = await getTripPlanningDrivers({limit: 100});
        const driversData = response?.drivers || [];
        const transformedDrivers = driversData.map(transformDriverData);
        setDrivers(transformedDrivers);
        setFilteredDrivers([]);
      } catch (refreshError) {
        console.error('Error refreshing drivers list:', refreshError);
        setError('Driver updated but failed to refresh list. Please refresh the page.');
      }
    }
  };

  // Export selected drivers
  const exportSelectedDrivers = () => {
    const selectedData = sortedDrivers.filter(driver => selectedDrivers.includes(driver.id));
    // In a real app, this would create a CSV or Excel file
    console.log('Exporting data for:', selectedData);
    alert(`Exporting data for ${selectedData.length} drivers`);
  };

  // Pagination handlers
  const goToNextPage = () => {
    setCurrentPage(prev => Math.min(prev + 1, totalPages));
  };

  const goToPrevPage = () => {
    setCurrentPage(prev => Math.max(prev - 1, 1));
  };

  const changeItemsPerPage = e => {
    setItemsPerPage(parseInt(e.target.value));
    setCurrentPage(1); // Reset to first page
  };

  return (
    <div className="min-h-screen bg-background relative">
      {/* SVG pattern background like Landing page */}
      <div
        className="absolute inset-0 z-0 opacity-10 pointer-events-none"
        style={{
          backgroundImage: 'url("/logo/logo_icon_dark.svg")',
          backgroundSize: '200px',
          backgroundRepeat: 'repeat',
          filter: 'blur(1px)',
        }}
      />
      <div className="relative z-10 container mx-auto px-4 py-8">
        {/* Driver Summary Cards - Top Level */}
        <div className="grid grid-cols-1 md:grid-cols-3 gap-6 mb-8 animate-in fade-in duration-500 delay-200">
          {/* Total Drivers Card */}
          <div className="group bg-gradient-to-br from-blue-50 to-blue-100 dark:from-blue-950 dark:to-blue-900 border border-blue-200 dark:border-blue-800 rounded-xl shadow-lg hover:shadow-xl transition-all duration-300 hover:scale-105 p-6">
            <div className="flex items-center justify-between">
              <div>
                <p className="text-sm font-medium text-blue-600 dark:text-blue-300 mb-2">
                  Total Drivers
                </p>
                <p className="text-3xl font-bold text-blue-900 dark:text-blue-100 transition-colors duration-300">
                  {drivers.length}
                </p>
                <div className="flex items-center mt-2">
                  <div className="w-2 h-2 bg-blue-500 rounded-full mr-2 animate-pulse"></div>
                  <p className="text-xs text-blue-600 dark:text-blue-400">Team members</p>
                </div>
              </div>
              <div className="h-14 w-14 bg-blue-500 dark:bg-blue-600 rounded-xl flex items-center justify-center shadow-md group-hover:shadow-lg group-hover:scale-110 transition-all duration-300">
                <svg
                  className="h-7 w-7 text-white"
                  fill="none"
                  stroke="currentColor"
                  viewBox="0 0 24 24"
                >
                  <path
                    strokeLinecap="round"
                    strokeLinejoin="round"
                    strokeWidth={2.5}
                    d="M15 9h3.75M15 12h3.75M15 15h3.75M4.5 19.5h15a2.25 2.25 0 002.25-2.25V6.75A2.25 2.25 0 0019.5 4.5h-15a2.25 2.25 0 00-2.25 2.25v10.5A2.25 2.25 0 004.5 19.5zm6-10.125a1.875 1.875 0 11-3.75 0 1.875 1.875 0 013.75 0z"
                  />
                </svg>
              </div>
            </div>
          </div>

          {/* Available Drivers Card */}
          <div className="group bg-gradient-to-br from-green-50 to-green-100 dark:from-green-950 dark:to-green-900 border border-green-200 dark:border-green-800 rounded-xl shadow-lg hover:shadow-xl transition-all duration-300 hover:scale-105 p-6">
            <div className="flex items-center justify-between">
              <div>
                <p className="text-sm font-medium text-green-600 dark:text-green-300 mb-2">
                  Available Drivers
                </p>
                <p className="text-3xl font-bold text-green-900 dark:text-green-100 transition-colors duration-300">
                  {drivers.filter(driver => driver.status?.toLowerCase() === 'available').length}
                </p>
                <div className="flex items-center mt-2">
                  <div className="w-2 h-2 bg-green-500 rounded-full mr-2 animate-pulse"></div>
                  <p className="text-xs text-green-600 dark:text-green-400">Ready for assignment</p>
                </div>
              </div>
              <div className="h-14 w-14 bg-green-500 dark:bg-green-600 rounded-xl flex items-center justify-center shadow-md group-hover:shadow-lg group-hover:scale-110 transition-all duration-300">
                <svg
                  className="h-7 w-7 text-white"
                  fill="none"
                  stroke="currentColor"
                  viewBox="0 0 24 24"
                >
                  <path
                    strokeLinecap="round"
                    strokeLinejoin="round"
                    strokeWidth={2.5}
                    d="M17.982 18.725A7.488 7.488 0 0012 15.75a7.488 7.488 0 00-5.982 2.975m11.963 0a9 9 0 10-11.963 0m11.963 0A8.966 8.966 0 0112 21a8.966 8.966 0 01-5.982-2.275M15 9.75a3 3 0 11-6 0 3 3 0 016 0z"
                  />
                </svg>
              </div>
            </div>
          </div>

          {/* Driver Utilization Card */}
          <div className="group bg-gradient-to-br from-orange-50 to-orange-100 dark:from-orange-950 dark:to-orange-900 border border-orange-200 dark:border-orange-800 rounded-xl shadow-lg hover:shadow-xl transition-all duration-300 hover:scale-105 p-6">
            <div className="flex items-center justify-between">
              <div>
                <p className="text-sm font-medium text-orange-600 dark:text-orange-300 mb-2">
                  Driver Utilization
                </p>
                
                {(() => {
                  const totalDrivers = drivers.length;
                  const unavailableDrivers = drivers.filter(driver => 
                    driver.status?.toLowerCase() === 'unavailable'
                  ).length;
                  const utilizationPercentage = totalDrivers > 0 
                    ? Math.round((unavailableDrivers / totalDrivers) * 100)
                    : 0;
                  
                  return (
                    <>
                      <p className="text-3xl font-bold text-orange-900 dark:text-orange-100 transition-colors duration-300">
                        {utilizationPercentage}%
                      </p>
                      <p className="text-xs text-orange-700 dark:text-orange-300 mt-1">
                        {unavailableDrivers} of {totalDrivers} drivers busy
                      </p>
                    </>
                  );
                })()}
                
                <div className="flex items-center mt-2">
                  <div className="w-2 h-2 bg-orange-500 rounded-full mr-2 animate-pulse"></div>
                  <p className="text-xs text-orange-600 dark:text-orange-400">currently on duty</p>
                </div>
              </div>
              <div className="h-14 w-14 bg-orange-500 dark:bg-orange-600 rounded-xl flex items-center justify-center shadow-md group-hover:shadow-lg group-hover:scale-110 transition-all duration-300">
                <svg
                  className="h-7 w-7 text-white"
                  fill="none"
                  stroke="currentColor"
                  viewBox="0 0 24 24"
                >
                  <path
                    strokeLinecap="round"
                    strokeLinejoin="round"
                    strokeWidth={2.5}
                    d="M19 21V5a2 2 0 00-2-2H7a2 2 0 00-2 2v16m14 0h2m-2 0h-5m-9 0H3m2 0h5M9 7h1m-1 4h1m4-4h1m-1 4h1m-5 10v-5a1 1 0 011-1h2a1 1 0 011 1v5m-4 0h4"
                  />
                </svg>
              </div>
            </div>
          </div>
        </div>
        <div className="bg-gradient-to-br from-slate-50 to-slate-100 dark:from-slate-950 dark:to-slate-900 border border-slate-200 dark:border-slate-800 rounded-xl shadow-lg p-6">
          <div className="flex flex-col md:flex-row justify-between items-center mb-6 gap-4">
            <h2 className="text-xl font-semibold">Manage Drivers</h2>
            <div className="flex-1 flex justify-end">
              <DriverSearch onSearch={handleSearch} />
            </div>
          </div>
          {/* Error Message */}
          {error && (
            <div className="bg-destructive/10 border border-destructive text-destructive px-4 py-3 rounded-md mb-6">
              <p>{error}</p>
            </div>
          )}
          {/* Driver actions buttons and bulk actions */}
          <DriverActions
            selectedDrivers={selectedDrivers}
            exportSelectedDrivers={exportSelectedDrivers}
            onDeleteSelected={() => {
              // Filter out any undefined employee IDs
              const validEmployeeIds = selectedDrivers.filter(id => id);

              if (
                validEmployeeIds.length > 0 &&
                window.confirm(
                  `Are you sure you want to delete ${validEmployeeIds.length} driver(s)?`
                )
              ) {
                validEmployeeIds.forEach(employeeId => handleDeleteDriver(employeeId));
              }
            }}
          />
          {/* Loading State */}
          {loading && drivers.length === 0 ? (
            <div className="text-center py-8">
              <div className="animate-spin rounded-full h-8 w-8 border-b-2 border-primary mx-auto mb-4"></div>
              <p className="text-muted-foreground">Loading drivers...</p>
            </div>
          ) : (
            /* Driver list with pagination */ <DriverList
              drivers={currentDrivers}
              sortField={sortField}
              sortDirection={sortDirection}
              handleSort={handleSort}
              openDriverDetails={openDriverDetails}
              onEditDriver={handleEditDriver}
              currentPage={currentPage}
              totalPages={totalPages}
              itemsPerPage={itemsPerPage}
              changeItemsPerPage={changeItemsPerPage}
              goToNextPage={goToNextPage}
              goToPrevPage={goToPrevPage}
            />
          )}
        </div>
        {/* Driver Details Modal */}
        {driverDetailsOpen && currentDriver && (
          <DriverDetailsModal
            driver={currentDriver}
            closeDriverDetails={closeDriverDetails}
            openVehicleAssignmentModal={openVehicleAssignmentModal}
          />
        )}{' '}
        {/* Vehicle Assignment Modal */}
        {showVehicleAssignmentModal && (
          <VehicleAssignmentModal
            closeVehicleAssignmentModal={closeVehicleAssignmentModal}
            selectedDrivers={selectedDrivers}
            currentDriver={currentDriver}
          />
        )}{' '}
        {/* Add Driver Modal */}
        {showAddDriverModal && (
          <AddDriverModal
            closeModal={() => setShowAddDriverModal(false)}
            onDriverAdded={handleDriverAdded}
          />
        )}
        {/* Edit Driver Modal */}
        {showEditDriverModal && driverToEdit && (
          <EditDriverModal
            driver={driverToEdit}
            closeModal={closeEditDriverModal}
            onDriverUpdated={handleDriverUpdated}
          />
        )}
      </div>
    </div>
  );
};

export default Drivers;<|MERGE_RESOLUTION|>--- conflicted
+++ resolved
@@ -63,10 +63,7 @@
       try {
         setLoading(true);
         setError(null);
-<<<<<<< HEAD
-=======
-
->>>>>>> e47e913a
+
         const params = {};
         if (filters.limit) {
           params.limit = filters.limit; // only include if specified
