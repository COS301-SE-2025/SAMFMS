import React, { useState, useEffect, useCallback } from 'react';
import DriverList from '../components/drivers/DriverList';
import DriverSearch from '../components/drivers/DriverSearch';
import DriverActions from '../components/drivers/DriverActions';
import DriverDetailsModal from '../components/drivers/DriverDetailsModal';
import VehicleAssignmentModal from '../components/drivers/VehicleAssignmentModal';
import AddDriverModal from '../components/drivers/AddDriverModal';
import EditDriverModal from '../components/drivers/EditDriverModal';

import { deleteDriver, searchDrivers, getTripPlanningDrivers } from '../backend/api/drivers';

const Drivers = () => {
  const [drivers, setDrivers] = useState([]);
  const [filteredDrivers, setFilteredDrivers] = useState([]);
  const [loading, setLoading] = useState(true);
  const [error, setError] = useState(null);
  const [selectedDrivers, setSelectedDrivers] = useState([]);
  const [driverDetailsOpen, setDriverDetailsOpen] = useState(false);
  const [currentDriver, setCurrentDriver] = useState(null);
  const [currentPage, setCurrentPage] = useState(1);
  const [itemsPerPage, setItemsPerPage] = useState(10);
  const [sortField, setSortField] = useState('employeeId');
  const [sortDirection, setSortDirection] = useState('asc');
  const [showVehicleAssignmentModal, setShowVehicleAssignmentModal] = useState(false);
  const [showAddDriverModal, setShowAddDriverModal] = useState(false);
  const [showEditDriverModal, setShowEditDriverModal] = useState(false);
  const [driverToEdit, setDriverToEdit] = useState(null);
  const [filters] = useState({
    status: '',
    department: '',
    licenseType: '',
  });

  // Transform backend driver data to frontend format
  const transformDriverData = useCallback(backendDriver => {
    return {
      id: backendDriver.id,
      name: `${backendDriver.first_name || ''} ${backendDriver.last_name || ''}`.trim() || 'N/A',
      licenseNumber: backendDriver.license_number || 'N/A',
      phone: backendDriver.phone || 'N/A', // Changed from phoneNo to phone
      licenseExpiry: backendDriver.license_expiry || 'N/A',
      email: backendDriver.email || 'N/A',
      status:
        backendDriver.status === 'active'
          ? 'Active'
          : backendDriver.status === 'unavailable'
            ? 'Unavailable'
            : backendDriver.status === 'inactive'
              ? 'Inactive'
              : (backendDriver.status || 'Unknown').charAt(0).toUpperCase() +
              (backendDriver.status || 'unknown').slice(1),
      employeeId: backendDriver.employee_id || 'N/A',
      department: backendDriver.department || 'N/A',
      licenseType: backendDriver.license_class || 'N/A',
      last_login: backendDriver.last_login,
      role: backendDriver.role,
    };
  }, []);

  // Load drivers from API
  useEffect(() => {
    const loadDrivers = async () => {
      try {
        setLoading(true);
        setError(null);
        const params = {};
        if (filters.limit) {
          params.limit = filters.limit; // only include if specified
        }
        if (filters.status) {
          params.status = filters.status.toLowerCase() === 'available' ? 'available' : 'unavailable';
        }
        if (filters.department) {
          params.department = filters.department;
        }


        // Use the new trip planning service endpoint
        const response = await getTripPlanningDrivers();
        console.log('Full response from trip planning service:', response); // Debug log

        // The trip planning service returns { drivers, total, skip, limit, has_more }
        const driversData = response?.drivers || [];
        console.log('Drivers data array:', driversData); // Debug log

        if (!Array.isArray(driversData)) {
          throw new Error('Invalid response format: drivers data is not an array');
        }

        const transformedDrivers = driversData.map((driver, index) => {
          const transformed = transformDriverData(driver);
          return transformed;
        });
        console.log('All transformed drivers:', transformedDrivers); // Debug log
        setDrivers(transformedDrivers);
        setFilteredDrivers([]); // Always reset filteredDrivers on load
      } catch (err) {
        console.error('Error loading drivers:', err);
        setError(err.message || 'Failed to load drivers');
        setDrivers([]);
        setFilteredDrivers([]);
      } finally {
        setLoading(false);
      }
    };
    loadDrivers();
  }, [filters, transformDriverData]);

  // Reload when filters change  // Handle search functionality
  const handleSearch = async searchQuery => {
    try {
      setLoading(true);
      setError(null);
      if (!searchQuery.trim()) {
        // Use trip planning service for getting all drivers when search is empty
        const response = await getTripPlanningDrivers({
          limit: 100,
          ...(filters.status && {
            status: filters.status.toLowerCase() === 'active' ? 'active' : 'inactive',
          }),
          ...(filters.department && { department: filters.department }),
        });

        // The trip planning service returns { drivers, total, skip, limit, has_more }
        const driversData = response?.drivers || [];
        const transformedDrivers = driversData.map(transformDriverData);
        setFilteredDrivers(transformedDrivers);
      } else {
        // For search, we still use the existing search function
        // TODO: Consider implementing search in trip planning service as well
        const searchResults = await searchDrivers(searchQuery);
        // Handle search results - adjust based on your search API response format
        const resultsData =
          searchResults?.data?.data?.drivers || searchResults?.drivers || searchResults || [];
        const transformedResults = resultsData.map(transformDriverData);
        setFilteredDrivers(transformedResults);
      }
      setCurrentPage(1);
    } catch (err) {
      console.error('Error searching drivers:', err);
      setError(err.message || 'Failed to search drivers');
    } finally {
      setLoading(false);
    }
  };

  const handleDeleteDriver = async employeeId => {
    try {
      // Validate that we have a valid employee ID before proceeding
      if (!employeeId) {
        throw new Error('Invalid driver employee ID: Employee ID is undefined');
      }

      setLoading(true);
      await deleteDriver(employeeId);

      // Remove the deleted driver from local state
      const updatedDrivers = drivers.filter(driver => driver.employeeId !== employeeId);
      const updatedFiltered = filteredDrivers.filter(driver => driver.employeeId !== employeeId);

      setDrivers(updatedDrivers);
      setFilteredDrivers(updatedFiltered);

      // Remove from selected drivers if selected
      setSelectedDrivers(selectedDrivers.filter(id => id !== employeeId));

      // Show success message (you might want to add a toast notification here)
      console.log('Driver deleted successfully');
    } catch (err) {
      console.error('Error deleting driver:', err);
      setError(err.message || 'Failed to delete driver');
    } finally {
      setLoading(false);
    }
  };

  // Sorting function
  const handleSort = field => {
    if (sortField === field) {
      setSortDirection(sortDirection === 'asc' ? 'desc' : 'asc');
    } else {
      setSortField(field);
      setSortDirection('asc');
    }
  };

  // Sort drivers based on current sort field and direction
  const sortedDrivers = [...(filteredDrivers.length > 0 ? filteredDrivers : drivers)].sort(
    (a, b) => {
      let aValue = a[sortField];
      let bValue = b[sortField];
      aValue = aValue?.toString().toLowerCase() || '';
      bValue = bValue?.toString().toLowerCase() || '';
      if (aValue < bValue) return sortDirection === 'asc' ? -1 : 1;
      if (aValue > bValue) return sortDirection === 'asc' ? 1 : -1;
      return 0;
    }
  );

  // Get current drivers for pagination
  const indexOfLastDriver = currentPage * itemsPerPage;
  const indexOfFirstDriver = indexOfLastDriver - itemsPerPage;
  const currentDrivers = sortedDrivers.slice(indexOfFirstDriver, indexOfLastDriver);
  const totalPages = Math.ceil(sortedDrivers.length / itemsPerPage); // Toggle select all

  // Open driver details
  const openDriverDetails = driver => {
    setCurrentDriver(driver);
    setDriverDetailsOpen(true);
  };

  // Close driver details
  const closeDriverDetails = () => {
    setDriverDetailsOpen(false);
    setCurrentDriver(null);
  };

  // Open vehicle assignment modal
  const openVehicleAssignmentModal = () => {
    setShowVehicleAssignmentModal(true);
  };
  // Close vehicle assignment modal
  const closeVehicleAssignmentModal = () => {
    setShowVehicleAssignmentModal(false);
  };
  // Handle driver added callback
  const handleDriverAdded = async newDriver => {
    try {
      // Transform the new driver data and add to the list
      const transformedDriver = transformDriverData(newDriver);
      setDrivers(prevDrivers => [...prevDrivers, transformedDriver]);
      setFilteredDrivers(prevFiltered => [...prevFiltered, transformedDriver]);

      // Show success message (you can replace this with a proper toast notification)
      alert(`Driver "${transformedDriver.name}" has been added successfully!`);
    } catch (error) {
      console.error('Error processing new driver:', error);
      // Refresh the entire list as fallback
      try {
        const response = await getTripPlanningDrivers({ limit: 100 });
        const driversData = response?.drivers || [];
        const transformedDrivers = driversData.map(transformDriverData);
        setDrivers(transformedDrivers);
        setFilteredDrivers([]);
      } catch (refreshError) {
        console.error('Error refreshing drivers list:', refreshError);
        setError('Driver added but failed to refresh list. Please refresh the page.');
      }
    }
  };

  // Handle edit driver
  const handleEditDriver = driver => {
    setDriverToEdit(driver);
    setShowEditDriverModal(true);
  };

  // Close edit driver modal
  const closeEditDriverModal = () => {
    setShowEditDriverModal(false);
    setDriverToEdit(null);
  };
  // Handle driver updated callback
  const handleDriverUpdated = async updatedDriver => {
    try {
      // Transform the updated driver data
      const transformedDriver = transformDriverData(updatedDriver);

      // Update the driver in both arrays using employee ID instead of MongoDB ID
      setDrivers(prevDrivers =>
        prevDrivers.map(driver =>
          driver.employeeId === transformedDriver.employeeId ? transformedDriver : driver
        )
      );
      setFilteredDrivers(prevFiltered =>
        prevFiltered.map(driver =>
          driver.employeeId === transformedDriver.employeeId ? transformedDriver : driver
        )
      );

      // Show success message
      alert(`Driver "${transformedDriver.name}" has been updated successfully!`);
    } catch (error) {
      console.error('Error processing updated driver:', error);
      // Refresh the entire list as fallback
      try {
        const response = await getTripPlanningDrivers({ limit: 100 });
        const driversData = response?.drivers || [];
        const transformedDrivers = driversData.map(transformDriverData);
        setDrivers(transformedDrivers);
        setFilteredDrivers([]);
      } catch (refreshError) {
        console.error('Error refreshing drivers list:', refreshError);
        setError('Driver updated but failed to refresh list. Please refresh the page.');
      }
    }
  };

  // Export selected drivers
  const exportSelectedDrivers = () => {
    const selectedData = sortedDrivers.filter(driver => selectedDrivers.includes(driver.id));
    // In a real app, this would create a CSV or Excel file
    console.log('Exporting data for:', selectedData);
    alert(`Exporting data for ${selectedData.length} drivers`);
  };

  // Pagination handlers
  const goToNextPage = () => {
    setCurrentPage(prev => Math.min(prev + 1, totalPages));
  };

  const goToPrevPage = () => {
    setCurrentPage(prev => Math.max(prev - 1, 1));
  };

  const changeItemsPerPage = e => {
    setItemsPerPage(parseInt(e.target.value));
    setCurrentPage(1); // Reset to first page
  };

  return (
    <div className="min-h-screen bg-background relative">
      {/* SVG pattern background like Landing page */}
      <div
        className="absolute inset-0 z-0 opacity-10 pointer-events-none"
        style={{
          backgroundImage: 'url("/logo/logo_icon_dark.svg")',
          backgroundSize: '200px',
          backgroundRepeat: 'repeat',
          filter: 'blur(1px)',
        }}
      />
      <div className="relative z-10 container mx-auto px-4 py-8">
        {/* Driver Summary Cards - Top Level */}
        <div className="grid grid-cols-1 md:grid-cols-3 gap-6 mb-8 animate-in fade-in duration-500 delay-200">
          {/* Total Drivers Card */}
          <div className="group bg-gradient-to-br from-blue-50 to-blue-100 dark:from-blue-950 dark:to-blue-900 border border-blue-200 dark:border-blue-800 rounded-xl shadow-lg hover:shadow-xl transition-all duration-300 hover:scale-105 p-6">
            <div className="flex items-center justify-between">
              <div>
                <p className="text-sm font-medium text-blue-600 dark:text-blue-300 mb-2">
                  Total Drivers
                </p>
                <p className="text-3xl font-bold text-blue-900 dark:text-blue-100 transition-colors duration-300">
                  {drivers.length}
                </p>
                <div className="flex items-center mt-2">
                  <div className="w-2 h-2 bg-blue-500 rounded-full mr-2 animate-pulse"></div>
                  <p className="text-xs text-blue-600 dark:text-blue-400">Team members</p>
                </div>
              </div>
              <div className="h-14 w-14 bg-blue-500 dark:bg-blue-600 rounded-xl flex items-center justify-center shadow-md group-hover:shadow-lg group-hover:scale-110 transition-all duration-300">
                <svg
                  className="h-7 w-7 text-white"
                  fill="none"
                  stroke="currentColor"
                  viewBox="0 0 24 24"
                >
                  <path
                    strokeLinecap="round"
                    strokeLinejoin="round"
                    strokeWidth={2.5}
                    d="M12 4.354a4 4 0 110 5.292M15 21H3v-1a6 6 0 0112 0v1zm0 0h6v-1a6 6 0 00-9-5.197m13.5-9a2.5 2.5 0 11-5 0 2.5 2.5 0 015 0z"
                  />
                </svg>
              </div>
            </div>
          </div>

          {/* Available Drivers Card */}
          <div className="group bg-gradient-to-br from-green-50 to-green-100 dark:from-green-950 dark:to-green-900 border border-green-200 dark:border-green-800 rounded-xl shadow-lg hover:shadow-xl transition-all duration-300 hover:scale-105 p-6">
            <div className="flex items-center justify-between">
              <div>
                <p className="text-sm font-medium text-green-600 dark:text-green-300 mb-2">
                  Available Drivers
                </p>
                <p className="text-3xl font-bold text-green-900 dark:text-green-100 transition-colors duration-300">
                  {drivers.filter(driver => driver.status?.toLowerCase() === 'available').length}
                </p>
                <div className="flex items-center mt-2">
                  <div className="w-2 h-2 bg-green-500 rounded-full mr-2 animate-pulse"></div>
                  <p className="text-xs text-green-600 dark:text-green-400">Ready for assignment</p>
                </div>
              </div>
              <div className="h-14 w-14 bg-green-500 dark:bg-green-600 rounded-xl flex items-center justify-center shadow-md group-hover:shadow-lg group-hover:scale-110 transition-all duration-300">
                <svg
                  className="h-7 w-7 text-white"
                  fill="none"
                  stroke="currentColor"
                  viewBox="0 0 24 24"
                >
                  <path
                    strokeLinecap="round"
                    strokeLinejoin="round"
                    strokeWidth={2.5}
                    d="M9 12l2 2 4-4m6 2a9 9 0 11-18 0 9 9 0 0118 0z"
                  />
                </svg>
              </div>
            </div>
          </div>

<<<<<<< HEAD
          {/* Driver Utilization Card */}
=======
          {/* Utilization Rate Card */}
>>>>>>> 44c68075
          <div className="group bg-gradient-to-br from-orange-50 to-orange-100 dark:from-orange-950 dark:to-orange-900 border border-orange-200 dark:border-orange-800 rounded-xl shadow-lg hover:shadow-xl transition-all duration-300 hover:scale-105 p-6">
            <div className="flex items-center justify-between">
              <div>
                <p className="text-sm font-medium text-orange-600 dark:text-orange-300 mb-2">
<<<<<<< HEAD
                  Driver Utilization
=======
                  Utilization Rate
                </p>
                <p className="text-3xl font-bold text-orange-900 dark:text-orange-100 transition-colors duration-300">
                  {(() => {
                    const totalDrivers = drivers.length;
                    const unavailableDrivers = drivers.filter(
                      driver => driver.status?.toLowerCase() === 'unavailable'
                    ).length;

                    if (totalDrivers === 0) return '0%';
                    const utilizationRate = Math.round((unavailableDrivers / totalDrivers) * 100);
                    return `${utilizationRate}%`;
                  })()}
>>>>>>> 44c68075
                </p>
                
                {(() => {
                  const totalDrivers = drivers.length;
                  const unavailableDrivers = drivers.filter(driver => 
                    driver.status?.toLowerCase() === 'unavailable'
                  ).length;
                  const utilizationPercentage = totalDrivers > 0 
                    ? Math.round((unavailableDrivers / totalDrivers) * 100)
                    : 0;
                  
                  return (
                    <>
                      <p className="text-3xl font-bold text-orange-900 dark:text-orange-100 transition-colors duration-300">
                        {utilizationPercentage}%
                      </p>
                      <p className="text-xs text-orange-700 dark:text-orange-300 mt-1">
                        {unavailableDrivers} of {totalDrivers} drivers busy
                      </p>
                    </>
                  );
                })()}
                
                <div className="flex items-center mt-2">
                  <div className="w-2 h-2 bg-orange-500 rounded-full mr-2 animate-pulse"></div>
<<<<<<< HEAD
                  <p className="text-xs text-orange-600 dark:text-orange-400">currently on duty</p>
=======
                  <p className="text-xs text-orange-600 dark:text-orange-400">
                    {
                      drivers.filter(driver => driver.status?.toLowerCase() === 'unavailable')
                        .length
                    }{' '}
                    in use
                  </p>
>>>>>>> 44c68075
                </div>
              </div>
              <div className="h-14 w-14 bg-orange-500 dark:bg-orange-600 rounded-xl flex items-center justify-center shadow-md group-hover:shadow-lg group-hover:scale-110 transition-all duration-300">
                <svg
                  className="h-7 w-7 text-white"
                  fill="none"
                  stroke="currentColor"
                  viewBox="0 0 24 24"
                >
                  <path
                    strokeLinecap="round"
                    strokeLinejoin="round"
                    strokeWidth={2.5}
<<<<<<< HEAD
                    d="M13 10V3L4 14h7v7l9-11h-7z"
=======
                    d="M9 19v-6a2 2 0 00-2-2H5a2 2 0 00-2 2v6a2 2 0 002 2h2a2 2 0 002-2zm0 0V9a2 2 0 012-2h2a2 2 0 012 2v10m-6 0a2 2 0 002 2h2a2 2 0 002-2m0 0V5a2 2 0 012-2h2a2 2 0 012 2v14a2 2 0 01-2 2h-2a2 2 0 01-2-2z"
>>>>>>> 44c68075
                  />
                </svg>
              </div>
            </div>
          </div>
        </div>
        <div className="bg-gradient-to-br from-slate-50 to-slate-100 dark:from-slate-950 dark:to-slate-900 border border-slate-200 dark:border-slate-800 rounded-xl shadow-lg p-6">
          <div className="flex flex-col md:flex-row justify-between items-center mb-6 gap-4">
            <h2 className="text-xl font-semibold">Manage Drivers</h2>
            <div className="flex-1 flex justify-end">
              <DriverSearch onSearch={handleSearch} />
            </div>
          </div>
          {/* Error Message */}
          {error && (
            <div className="bg-destructive/10 border border-destructive text-destructive px-4 py-3 rounded-md mb-6">
              <p>{error}</p>
            </div>
          )}
          {/* Driver actions buttons and bulk actions */}
          <DriverActions
            selectedDrivers={selectedDrivers}
            exportSelectedDrivers={exportSelectedDrivers}
            onDeleteSelected={() => {
              // Filter out any undefined employee IDs
              const validEmployeeIds = selectedDrivers.filter(id => id);

              if (
                validEmployeeIds.length > 0 &&
                window.confirm(
                  `Are you sure you want to delete ${validEmployeeIds.length} driver(s)?`
                )
              ) {
                validEmployeeIds.forEach(employeeId => handleDeleteDriver(employeeId));
              }
            }}
          />
          {/* Loading State */}
          {loading && drivers.length === 0 ? (
            <div className="text-center py-8">
              <div className="animate-spin rounded-full h-8 w-8 border-b-2 border-primary mx-auto mb-4"></div>
              <p className="text-muted-foreground">Loading drivers...</p>
            </div>
          ) : (
            /* Driver list with pagination */ <DriverList
              drivers={currentDrivers}
              sortField={sortField}
              sortDirection={sortDirection}
              handleSort={handleSort}
              openDriverDetails={openDriverDetails}
              onEditDriver={handleEditDriver}
              currentPage={currentPage}
              totalPages={totalPages}
              itemsPerPage={itemsPerPage}
              changeItemsPerPage={changeItemsPerPage}
              goToNextPage={goToNextPage}
              goToPrevPage={goToPrevPage}
            />
          )}
        </div>
        {/* Driver Details Modal */}
        {driverDetailsOpen && currentDriver && (
          <DriverDetailsModal
            driver={currentDriver}
            closeDriverDetails={closeDriverDetails}
            openVehicleAssignmentModal={openVehicleAssignmentModal}
          />
        )}{' '}
        {/* Vehicle Assignment Modal */}
        {showVehicleAssignmentModal && (
          <VehicleAssignmentModal
            closeVehicleAssignmentModal={closeVehicleAssignmentModal}
            selectedDrivers={selectedDrivers}
            currentDriver={currentDriver}
          />
        )}{' '}
        {/* Add Driver Modal */}
        {showAddDriverModal && (
          <AddDriverModal
            closeModal={() => setShowAddDriverModal(false)}
            onDriverAdded={handleDriverAdded}
          />
        )}
        {/* Edit Driver Modal */}
        {showEditDriverModal && driverToEdit && (
          <EditDriverModal
            driver={driverToEdit}
            closeModal={closeEditDriverModal}
            onDriverUpdated={handleDriverUpdated}
          />
        )}
      </div>
    </div>
  );
};

export default Drivers;<|MERGE_RESOLUTION|>--- conflicted
+++ resolved
@@ -399,32 +399,12 @@
             </div>
           </div>
 
-<<<<<<< HEAD
           {/* Driver Utilization Card */}
-=======
-          {/* Utilization Rate Card */}
->>>>>>> 44c68075
           <div className="group bg-gradient-to-br from-orange-50 to-orange-100 dark:from-orange-950 dark:to-orange-900 border border-orange-200 dark:border-orange-800 rounded-xl shadow-lg hover:shadow-xl transition-all duration-300 hover:scale-105 p-6">
             <div className="flex items-center justify-between">
               <div>
                 <p className="text-sm font-medium text-orange-600 dark:text-orange-300 mb-2">
-<<<<<<< HEAD
                   Driver Utilization
-=======
-                  Utilization Rate
-                </p>
-                <p className="text-3xl font-bold text-orange-900 dark:text-orange-100 transition-colors duration-300">
-                  {(() => {
-                    const totalDrivers = drivers.length;
-                    const unavailableDrivers = drivers.filter(
-                      driver => driver.status?.toLowerCase() === 'unavailable'
-                    ).length;
-
-                    if (totalDrivers === 0) return '0%';
-                    const utilizationRate = Math.round((unavailableDrivers / totalDrivers) * 100);
-                    return `${utilizationRate}%`;
-                  })()}
->>>>>>> 44c68075
                 </p>
                 
                 {(() => {
@@ -450,17 +430,7 @@
                 
                 <div className="flex items-center mt-2">
                   <div className="w-2 h-2 bg-orange-500 rounded-full mr-2 animate-pulse"></div>
-<<<<<<< HEAD
                   <p className="text-xs text-orange-600 dark:text-orange-400">currently on duty</p>
-=======
-                  <p className="text-xs text-orange-600 dark:text-orange-400">
-                    {
-                      drivers.filter(driver => driver.status?.toLowerCase() === 'unavailable')
-                        .length
-                    }{' '}
-                    in use
-                  </p>
->>>>>>> 44c68075
                 </div>
               </div>
               <div className="h-14 w-14 bg-orange-500 dark:bg-orange-600 rounded-xl flex items-center justify-center shadow-md group-hover:shadow-lg group-hover:scale-110 transition-all duration-300">
@@ -474,11 +444,7 @@
                     strokeLinecap="round"
                     strokeLinejoin="round"
                     strokeWidth={2.5}
-<<<<<<< HEAD
-                    d="M13 10V3L4 14h7v7l9-11h-7z"
-=======
-                    d="M9 19v-6a2 2 0 00-2-2H5a2 2 0 00-2 2v6a2 2 0 002 2h2a2 2 0 002-2zm0 0V9a2 2 0 012-2h2a2 2 0 012 2v10m-6 0a2 2 0 002 2h2a2 2 0 002-2m0 0V5a2 2 0 012-2h2a2 2 0 012 2v14a2 2 0 01-2 2h-2a2 2 0 01-2-2z"
->>>>>>> 44c68075
+                    d="M19 21V5a2 2 0 00-2-2H7a2 2 0 00-2 2v16m14 0h2m-2 0h-5m-9 0H3m2 0h5M9 7h1m-1 4h1m4-4h1m-1 4h1m-5 10v-5a1 1 0 011-1h2a1 1 0 011 1v5m-4 0h4"
                   />
                 </svg>
               </div>
