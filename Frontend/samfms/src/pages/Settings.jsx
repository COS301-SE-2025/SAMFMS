<<<<<<< HEAD
import React from 'react';
import {Button} from '../components/ui/button';
import ThemeToggle from '../components/ThemeToggle';
import DeleteAccount from '../components/DeleteAccount';
=======
import React, { useState, useEffect } from 'react';
import { Button } from '../components/ui/button';
import ThemeToggle from '../components/ThemeToggle';
import { getCurrentUser, authFetch, API_URL } from '../backend/API';
>>>>>>> daf46584

const Settings = () => {
  const [settings, setSettings] = useState({
    theme: 'light',
    animations: 'true',
    'email-alerts': 'true',
    'push-notifications': 'true',
    timezone: 'UTC-5 (Eastern Time)',
    'date-format': 'MM/DD/YYYY',
    'two-factor': 'false',
    'activity-log': 'true',
    'session-timeout': '30 minutes',
  });
  const [loading, setLoading] = useState(false);
  const [message, setMessage] = useState('');

  // Load user preferences on component mount
  useEffect(() => {
    const user = getCurrentUser();
    if (user && user.preferences) {
      setSettings(prevSettings => ({
        ...prevSettings,
        ...user.preferences,
      }));
    }
  }, []);

  const handleSettingChange = (key, value) => {
    setSettings(prev => ({
      ...prev,
      [key]: value,
    }));
  };

  const handleSaveSettings = async () => {
    setLoading(true);
    setMessage('');

    try {
      const user = getCurrentUser();
      if (!user) {
        throw new Error('User not authenticated');
      }

      // Convert settings object to match backend format
      const preferencesData = {};
      Object.keys(settings).forEach(key => {
        preferencesData[key.replace('-', '_')] = settings[key];
      });

      const response = await authFetch(`${API_URL}/update-preferences`, {
        method: 'POST',
        headers: {
          'Content-Type': 'application/json',
        },
        body: JSON.stringify({ preferences: preferencesData }),
      });

      if (response.ok) {
        setMessage('Settings saved successfully!');
        // Update local storage
        const updatedUser = { ...user, preferences: preferencesData };
        localStorage.setItem('user', JSON.stringify(updatedUser));
      } else {
        throw new Error('Failed to save settings');
      }
    } catch (error) {
      setMessage('Error saving settings: ' + error.message);
    } finally {
      setLoading(false);
    }
  };

  const handleResetDefaults = () => {
    setSettings({
      theme: 'light',
      animations: 'true',
      'email-alerts': 'true',
      'push-notifications': 'true',
      timezone: 'UTC-5 (Eastern Time)',
      'date-format': 'MM/DD/YYYY',
      'two-factor': 'false',
      'activity-log': 'true',
      'session-timeout': '30 minutes',
    });
    setMessage('Settings reset to defaults');
  };
  return (
    <div className="container mx-auto py-8">
      <header className="mb-8">
        <h1 className="text-4xl font-bold">Settings</h1>
        <p className="text-muted-foreground">Configure system preferences and options</p>
      </header>
      <div className="grid grid-cols-1 gap-8">
        {' '}
        <div className="bg-card rounded-lg shadow-md p-6 border border-border">
          <h2 className="text-xl font-semibold mb-2">Appearance</h2>
          <p className="text-muted-foreground mb-6">Customize how SAMFMS looks and feels</p>{' '}
          <div className="space-y-4">
            <div className="flex items-center justify-between">
              <div>
                <label htmlFor="theme" className="block text-sm font-medium">
                  Theme
                </label>
                <p className="text-sm text-muted-foreground">Switch between light and dark mode</p>
              </div>
              <ThemeToggle />
            </div>{' '}
            <div className="flex items-center justify-between">
              <div>
                <label htmlFor="animations" className="block text-sm font-medium">
                  Animations
                </label>
                <p className="text-sm text-muted-foreground">Enable or disable UI animations</p>
              </div>
              <label className="relative inline-flex items-center cursor-pointer">
                <input
                  type="checkbox"
                  className="sr-only peer"
                  checked={settings.animations === 'true'}
                  onChange={e =>
                    handleSettingChange('animations', e.target.checked ? 'true' : 'false')
                  }
                />
                <div className="w-11 h-6 bg-muted rounded-full peer peer-checked:bg-primary"></div>
              </label>
            </div>
          </div>
        </div>{' '}
        <SettingsSection
          title="Notifications"
          description="Manage your notification preferences"
          settings={settings}
          handleSettingChange={handleSettingChange}
          options={[
<<<<<<< HEAD
            {id: 'email-alerts', label: 'Email Alerts', value: true, type: 'toggle'},
            {id: 'push-notifications', label: 'Push Notifications', value: true, type: 'toggle'},
            {id: 'sms', label: 'SMS Notifications', value: false, type: 'toggle'},
            {
              id: 'notification-sound',
              label: 'Notification Sound',
              value: 'Standard',
              type: 'select',
              choices: ['None', 'Standard', 'Alert'],
            },
=======
            { id: 'email-alerts', label: 'Email Alerts', type: 'toggle' },
            { id: 'push-notifications', label: 'Push Notifications', type: 'toggle' },
>>>>>>> daf46584
          ]}
        />{' '}
        <SettingsSection
          title="Regional"
          description="Configure regional settings"
          settings={settings}
          handleSettingChange={handleSettingChange}
          options={[
            {
              id: 'timezone',
              label: 'Timezone',
              type: 'select',
              choices: [
                'UTC-5 (Eastern Time)',
                'UTC-6 (Central Time)',
                'UTC-7 (Mountain Time)',
                'UTC-8 (Pacific Time)',
              ],
            },
            {
              id: 'date-format',
              label: 'Date Format',
              type: 'select',
              choices: ['MM/DD/YYYY', 'DD/MM/YYYY', 'YYYY-MM-DD'],
            },
          ]}
        />{' '}
        <SettingsSection
          title="Privacy & Security"
          description="Manage your privacy and security settings"
          settings={settings}
          handleSettingChange={handleSettingChange}
          options={[
<<<<<<< HEAD
            {id: 'two-factor', label: 'Two-factor Authentication', value: false, type: 'toggle'},
            {id: 'data-sharing', label: 'Data Sharing', value: true, type: 'toggle'},
            {id: 'activity-log', label: 'Activity Logging', value: true, type: 'toggle'},
=======
            { id: 'two-factor', label: 'Two-factor Authentication', type: 'toggle' },
            { id: 'activity-log', label: 'Activity Logging', type: 'toggle' },
>>>>>>> daf46584
            {
              id: 'session-timeout',
              label: 'Session Timeout',
              type: 'select',
              choices: ['15 minutes', '30 minutes', '1 hour', '4 hours'],
            },
          ]}
        />
<<<<<<< HEAD
        {/* Delete Account section */}
        <DeleteAccount />
      </div>

=======
      </div>{' '}
      {message && (
        <div
          className={`mb-4 p-3 rounded-md ${
            message.includes('Error') ? 'bg-red-100 text-red-700' : 'bg-green-100 text-green-700'
          }`}
        >
          {message}
        </div>
      )}
>>>>>>> daf46584
      <div className="flex justify-end mt-8">
        <Button variant="outline" className="mr-4" onClick={handleResetDefaults}>
          Reset to Defaults
        </Button>
        <Button onClick={handleSaveSettings} disabled={loading}>
          {loading ? 'Saving...' : 'Save Settings'}
        </Button>
      </div>
    </div>
  );
};

// A section component for grouping related settings
<<<<<<< HEAD
const SettingsSection = ({title, description, options}) => {
=======
const SettingsSection = ({ title, description, options, settings, handleSettingChange }) => {
>>>>>>> daf46584
  return (
    <div className="bg-card rounded-lg shadow-md p-6 border border-border">
      <h2 className="text-xl font-semibold mb-2">{title}</h2>
      <p className="text-muted-foreground mb-6">{description}</p>

      <div className="space-y-4">
        {options.map(option => (
          <div
            key={option.id}
            className="flex items-center justify-between py-2 border-b border-border last:border-0"
          >
            <div>
              <label htmlFor={option.id} className="font-medium">
                {option.label}
              </label>
            </div>
            <div>
              {option.type === 'toggle' ? (
                <div className="relative inline-block w-12 h-6 rounded-full bg-secondary">
                  <input
                    type="checkbox"
                    id={option.id}
                    checked={settings[option.id] === 'true'}
                    onChange={e =>
                      handleSettingChange(option.id, e.target.checked ? 'true' : 'false')
                    }
                    className="sr-only peer"
                  />
                  <span
<<<<<<< HEAD
                    className={`absolute left-1 top-1 w-4 h-4 rounded-full transition-all duration-200 ${option.value ? 'bg-primary translate-x-6' : 'bg-foreground'
                      }`}
=======
                    className={`absolute left-1 top-1 w-4 h-4 rounded-full transition-all duration-200 ${
                      settings[option.id] === 'true' ? 'bg-primary translate-x-6' : 'bg-foreground'
                    }`}
>>>>>>> daf46584
                  ></span>
                </div>
              ) : option.type === 'select' ? (
                <select
                  id={option.id}
                  value={settings[option.id] || option.choices[0]}
                  onChange={e => handleSettingChange(option.id, e.target.value)}
                  className="p-1 border rounded-md"
                >
                  {option.choices.map(choice => (
                    <option key={choice} value={choice}>
                      {choice}
                    </option>
                  ))}
                </select>
              ) : null}
            </div>
          </div>
        ))}
      </div>
    </div>
  );
};

export default Settings;<|MERGE_RESOLUTION|>--- conflicted
+++ resolved
@@ -1,14 +1,8 @@
-<<<<<<< HEAD
-import React from 'react';
-import {Button} from '../components/ui/button';
-import ThemeToggle from '../components/ThemeToggle';
-import DeleteAccount from '../components/DeleteAccount';
-=======
+
 import React, { useState, useEffect } from 'react';
 import { Button } from '../components/ui/button';
 import ThemeToggle from '../components/ThemeToggle';
 import { getCurrentUser, authFetch, API_URL } from '../backend/API';
->>>>>>> daf46584
 
 const Settings = () => {
   const [settings, setSettings] = useState({
@@ -144,21 +138,9 @@
           settings={settings}
           handleSettingChange={handleSettingChange}
           options={[
-<<<<<<< HEAD
-            {id: 'email-alerts', label: 'Email Alerts', value: true, type: 'toggle'},
-            {id: 'push-notifications', label: 'Push Notifications', value: true, type: 'toggle'},
-            {id: 'sms', label: 'SMS Notifications', value: false, type: 'toggle'},
-            {
-              id: 'notification-sound',
-              label: 'Notification Sound',
-              value: 'Standard',
-              type: 'select',
-              choices: ['None', 'Standard', 'Alert'],
-            },
-=======
+
             { id: 'email-alerts', label: 'Email Alerts', type: 'toggle' },
             { id: 'push-notifications', label: 'Push Notifications', type: 'toggle' },
->>>>>>> daf46584
           ]}
         />{' '}
         <SettingsSection
@@ -192,14 +174,9 @@
           settings={settings}
           handleSettingChange={handleSettingChange}
           options={[
-<<<<<<< HEAD
-            {id: 'two-factor', label: 'Two-factor Authentication', value: false, type: 'toggle'},
-            {id: 'data-sharing', label: 'Data Sharing', value: true, type: 'toggle'},
-            {id: 'activity-log', label: 'Activity Logging', value: true, type: 'toggle'},
-=======
+
             { id: 'two-factor', label: 'Two-factor Authentication', type: 'toggle' },
             { id: 'activity-log', label: 'Activity Logging', type: 'toggle' },
->>>>>>> daf46584
             {
               id: 'session-timeout',
               label: 'Session Timeout',
@@ -208,12 +185,7 @@
             },
           ]}
         />
-<<<<<<< HEAD
-        {/* Delete Account section */}
-        <DeleteAccount />
-      </div>
-
-=======
+
       </div>{' '}
       {message && (
         <div
@@ -224,7 +196,6 @@
           {message}
         </div>
       )}
->>>>>>> daf46584
       <div className="flex justify-end mt-8">
         <Button variant="outline" className="mr-4" onClick={handleResetDefaults}>
           Reset to Defaults
@@ -238,11 +209,8 @@
 };
 
 // A section component for grouping related settings
-<<<<<<< HEAD
-const SettingsSection = ({title, description, options}) => {
-=======
+
 const SettingsSection = ({ title, description, options, settings, handleSettingChange }) => {
->>>>>>> daf46584
   return (
     <div className="bg-card rounded-lg shadow-md p-6 border border-border">
       <h2 className="text-xl font-semibold mb-2">{title}</h2>
@@ -272,14 +240,10 @@
                     className="sr-only peer"
                   />
                   <span
-<<<<<<< HEAD
-                    className={`absolute left-1 top-1 w-4 h-4 rounded-full transition-all duration-200 ${option.value ? 'bg-primary translate-x-6' : 'bg-foreground'
-                      }`}
-=======
+
                     className={`absolute left-1 top-1 w-4 h-4 rounded-full transition-all duration-200 ${
                       settings[option.id] === 'true' ? 'bg-primary translate-x-6' : 'bg-foreground'
                     }`}
->>>>>>> daf46584
                   ></span>
                 </div>
               ) : option.type === 'select' ? (
