import React, { useState, useEffect } from 'react';
import { Button } from '../components/ui/button';
import {
  getPlugins,
  getAllPlugins,
  startPlugin,
  stopPlugin,
  updatePluginRoles,
  getPluginStatus,
  testCoreService,
  syncPluginStatus,
  removeSblock,
  addSblock,
} from '../backend/api/plugins';
<<<<<<< HEAD
import {useAuth, ROLES} from '../components/RBACUtils';
import PluginCard from '../components/PluginCard';
import PluginTable from '../components/PluginTable';

const userTypes = ['admin', 'fleet_manager', 'driver'];
=======
import { useAuth, ROLES } from '../components/auth/RBACUtils';
import PluginCard from '../components/plugins/PluginCard';
>>>>>>> c22d145e

const Plugins = () => {
  const { hasRole } = useAuth();
  const [plugins, setPlugins] = useState([]);
  const [loading, setLoading] = useState(true);
  const [error, setError] = useState('');
  const [actionLoading, setActionLoading] = useState({});
  const [refreshing, setRefreshing] = useState(false);

  // Check if user has admin access
  const isAdmin = hasRole(ROLES.ADMIN);
  // Load plugins on component mount
  useEffect(() => {
    const initializePlugins = async () => {
      try {
        setLoading(true);
        setError('');

        // Test Core service connectivity first
        console.log('Testing Core service connectivity...');
        const healthCheck = await testCoreService();
        if (!healthCheck.success) {
          throw new Error(`Core service is not accessible: ${healthCheck.error}`);
        }
        console.log('Core service is accessible, loading plugins...');

        // Load plugins based on user role
        const pluginsData = isAdmin ? await getAllPlugins() : await getPlugins();
        // console.log(pluginsData);
        setPlugins(pluginsData);
      } catch (err) {
        setError('Failed to load plugins: ' + err.message);
        console.error('Error loading plugins:', err);
      } finally {
        setLoading(false);
      }
    };

    initializePlugins();
  }, [isAdmin]);

  const refreshPlugins = async () => {
    try {
      setRefreshing(true);
      setError('');

      const pluginsData = isAdmin ? await getAllPlugins() : await getPlugins();
      setPlugins(pluginsData);
    } catch (err) {
      setError('Failed to refresh plugins: ' + err.message);
      console.error('Error refreshing plugins:', err);
    } finally {
      setRefreshing(false);
    }
  };

  const syncPluginsStatus = async () => {
    if (!isAdmin) {
      setError('Only administrators can sync plugin status');
      return;
    }

    try {
      setRefreshing(true);
      setError('');

      // Sync status with containers
      await syncPluginStatus();

      // Refresh plugins to get updated status
      const pluginsData = await getAllPlugins();
      setPlugins(pluginsData);
    } catch (err) {
      setError('Failed to sync plugin status: ' + err.message);
      console.error('Error syncing plugin status:', err);
    } finally {
      setRefreshing(false);
    }
  };

  // Handler for changing access for a plugin
  const handleAccessToggle = async (pluginId, role) => {
    try {
      setActionLoading(prev => ({ ...prev, [pluginId]: true }));

      const plugin = plugins.find(p => p.plugin_id === pluginId);
      if (!plugin) return;

      const newRoles = plugin.allowed_roles.includes(role)
        ? plugin.allowed_roles.filter(r => r !== role)
        : [...plugin.allowed_roles, role];

      await updatePluginRoles(pluginId, newRoles);

      // Update local state
      setPlugins(prev =>
        prev.map(p => (p.plugin_id === pluginId ? { ...p, allowed_roles: newRoles } : p))
      );
    } catch (err) {
      setError('Failed to update plugin access: ' + err.message);
      console.error('Error updating plugin access:', err);
    } finally {
      setActionLoading(prev => ({ ...prev, [pluginId]: false }));
    }
  };
  // Handler for toggling enabled/disabled
  const handleEnabledToggle = async pluginId => {
    if (!isAdmin) {
      setError('Only administrators can start/stop plugins');
      return;
    }

    try {
      setActionLoading(prev => ({ ...prev, [pluginId]: true }));

      const plugin = plugins.find(p => p.plugin_id === pluginId);
      if (!plugin) return;

      let result;
      if (plugin.status === 'ACTIVE') {
        removeSblock(pluginId.label);
        result = await stopPlugin(pluginId);
      } else {
        addSblock(pluginId.label);
        result = await startPlugin(pluginId);
      }

      // Update local state with the result
      setPlugins(prev =>
        prev.map(p => (p.plugin_id === pluginId ? { ...p, status: result.status } : p))
      );

      // Refresh plugin status after a short delay
      setTimeout(() => refreshPluginStatus(pluginId), 1000);
    } catch (err) {
      setError('Failed to toggle plugin: ' + err.message);
      console.error('Error toggling plugin:', err);
    } finally {
      setActionLoading(prev => ({ ...prev, [pluginId]: false }));
    }
  };

  // Refresh individual plugin status
  const refreshPluginStatus = async pluginId => {
    try {
      const status = await getPluginStatus(pluginId);
      setPlugins(prev =>
        prev.map(p =>
          p.plugin_id === pluginId
            ? { ...p, status: status.status, container_status: status.container_status }
            : p
        )
      );
    } catch (err) {
      console.error('Error refreshing plugin status:', err);
    }
  };

  if (loading) {
    return (
      <div className="container mx-auto py-8">
        <div className="flex justify-center items-center h-64">
          <div className="text-center">
            <div className="animate-spin rounded-full h-12 w-12 border-b-2 border-primary mx-auto mb-4"></div>
            <p>Loading plugins...</p>
          </div>
        </div>
      </div>
    );
  }

  return (
    <div className="relative container mx-auto py-8">
      {/* Background pattern */}
      <div
        className="absolute inset-0 z-0 opacity-10 pointer-events-none"
        style={{
          backgroundImage: 'url("/logo/logo_icon_dark.svg")',
          backgroundSize: '200px',
          backgroundRepeat: 'repeat',
          filter: 'blur(1px)',
        }}
        aria-hidden="true"
      />
      {/* Content */}
      <div className="relative z-10">
        <header className="mb-8 flex justify-between items-center">
          <div>
            <h1 className="text-4xl font-bold">Plugins</h1>
            <p className="text-muted-foreground">Manage system plugins and extensions</p>
          </div>{' '}
          <div className="flex space-x-2">
            <Button onClick={refreshPlugins} variant="outline" disabled={refreshing}>
              {refreshing ? 'Refreshing...' : 'Refresh'}
            </Button>
            <Button onClick={syncPluginsStatus} variant="outline" disabled={refreshing}>
              {refreshing ? 'Syncing...' : 'Sync Status'}
            </Button>
          </div>
        </header>


        <PluginTable />

        {error && (
          <div className="mb-6 p-4 bg-destructive/10 border border-destructive/20 rounded-lg text-destructive">
            {error}
          </div>
        )}

        <div className="grid grid-cols-1 gap-6">
          {plugins.map(plugin => (
            <PluginCard
              key={plugin.plugin_id}
              plugin={plugin}
              onAccessToggle={handleAccessToggle}
              onEnabledToggle={handleEnabledToggle}
              isLoading={actionLoading[plugin.plugin_id]}
            />
          ))}
        </div>
      </div>
    </div>
  );
};

export default Plugins;<|MERGE_RESOLUTION|>--- conflicted
+++ resolved
@@ -12,16 +12,8 @@
   removeSblock,
   addSblock,
 } from '../backend/api/plugins';
-<<<<<<< HEAD
-import {useAuth, ROLES} from '../components/RBACUtils';
-import PluginCard from '../components/PluginCard';
-import PluginTable from '../components/PluginTable';
-
-const userTypes = ['admin', 'fleet_manager', 'driver'];
-=======
 import { useAuth, ROLES } from '../components/auth/RBACUtils';
 import PluginCard from '../components/plugins/PluginCard';
->>>>>>> c22d145e
 
 const Plugins = () => {
   const { hasRole } = useAuth();
