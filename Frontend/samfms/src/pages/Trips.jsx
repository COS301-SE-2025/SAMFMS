import React, {useState, useEffect, useCallback} from 'react';
import {Plus} from 'lucide-react';
import TripsAnalytics from '../components/trips/TripsAnalytics';
import TripSchedulingModal from '../components/trips/TripSchedulingModal';
import Notification from '../components/common/Notification';
import OverviewStatsCards from '../components/trips/OverviewStatsCards';
import ActiveTripsMap from '../components/trips/ActiveTripsMap';
import UpcomingTripsStats from '../components/trips/UpcomingTripsStats';
import UpcomingTripsTable from '../components/trips/UpcomingTripsTable';
import RecentTripsStats from '../components/trips/RecentTripsStats';
import RecentTripsTable from '../components/trips/RecentTripsTable';
import SmartTripSuggestions from '../components/trips/SmartTripSuggestions';
import {
  createTrip,
  createScheduledTrip,
  getActiveTrips,
  getDriverAnalytics,
  getVehicleAnalytics,
  getAllRecentTrips,
  getTripHistoryStats,
  getAllUpcommingTrip,
} from '../backend/api/trips';
import {getVehicles} from '../backend/api/vehicles';
import {getTripPlanningDrivers} from '../backend/api/drivers';

const Trips = () => {
  // Existing state
  const [vehicles, setVehicles] = useState([]);

  // New state for features
  const [activeTrips, setActiveTrips] = useState([]);
  const [drivers, setDrivers] = useState([]);
  const [availableDriversCount, setAvailableDriversCount] = useState(0);
  const [analyticsTimeframe, setAnalyticsTimeframe] = useState('week');
  const [driverAnalytics, setDriverAnalytics] = useState({
    drivers: [],
    timeframeSummary: {
      totalTrips: 0,
      completionRate: 0,
      averageTripsPerDay: 0,
    },
  });
  const [vehicleAnalytics, setVehicleAnalytics] = useState({
    vehicles: [],
    timeframeSummary: {
      totalDistance: 0,
    },
  });
  const [showScheduleModal, setShowScheduleModal] = useState(false);
  const [isSubmitting, setIsSubmitting] = useState(false);
  const [loading, setLoading] = useState(true);
  const [error, setError] = useState(null);

  // Trip data state
  const [upcomingTrips, setUpcomingTrips] = useState([]);
  const [recentTrips, setRecentTrips] = useState([]);
  const [upcomingTripsLoading, setUpcomingTripsLoading] = useState(false);
  const [recentTripsLoading, setRecentTripsLoading] = useState(false);

  // Pagination state for upcoming trips
  const [upcomingTripsPage, setUpcomingTripsPage] = useState(1);
  const [upcomingTripsPerPage, setUpcomingTripsPerPage] = useState(10);
  const [totalUpcomingTrips, setTotalUpcomingTrips] = useState(0);

  // Pagination state for recent trips
  const [recentTripsPage, setRecentTripsPage] = useState(1);
  const [recentTripsPerPage, setRecentTripsPerPage] = useState(10);
  const [totalRecentTrips, setTotalRecentTrips] = useState(0);

  // Trip history statistics state
  const [tripHistoryStats, setTripHistoryStats] = useState({
    total_trips: 0,
    total_duration_hours: 0,
    total_distance_km: 0,
    average_duration_hours: 0,
    average_distance_km: 0,
    time_period: 'All time',
  });
  const [historyStatsLoading, setHistoryStatsLoading] = useState(false);

  // Notification state
  const [notification, setNotification] = useState({
    isVisible: false,
    message: '',
    type: 'info',
  });

  // Tab state
  const [activeTab, setActiveTab] = useState('overview');

  const tabs = [
    {id: 'overview', label: 'Overview'},
    {id: 'active', label: 'Active'},
    {id: 'upcoming', label: 'Upcoming'},
    {id: 'recent', label: 'Recent'},
    {id: 'analytics', label: 'Analytics'},
  ];

  // Helper function to show notifications
  const showNotification = useCallback((message, type = 'info') => {
    setNotification({
      isVisible: true,
      message,
      type,
    });
  }, []);

  // Helper function to transform active trips data for map display
  const transformTripsForMap = trips => {
<<<<<<< HEAD
    return trips.map(trip => {
      // Find the vehicle details using the vehicle_id
      const vehicle = vehicles.find(v => (v.id || v._id) === trip.vehicle_id);

      // Construct vehicle name from license plate, make, and model
      let vehicleName = 'Unknown Vehicle';
      if (vehicle) {
        const parts = [];
        if (vehicle.license_plate) parts.push(vehicle.license_plate);
        if (vehicle.make) parts.push(vehicle.make);
        if (vehicle.model) parts.push(vehicle.model);
        vehicleName = parts.length > 0 ? parts.join(' - ') : `Vehicle ID: ${trip.vehicle_id}`;
      }

      return {
        id: trip.id,
        vehicleId: trip.vehicle_id, // Add vehicle ID for location tracking
        vehicleName: vehicleName,
        driver: trip.driver_assignment || 'No driver assigned',
        destination: trip.destination?.name || 'Unknown destination',
        position: trip.destination?.location?.coordinates
          ? [trip.destination.location.coordinates[1], trip.destination.location.coordinates[0]] // [lat, lng]
          : [0, 0],
        origin: trip.origin?.location?.coordinates
          ? [trip.origin.location.coordinates[1], trip.origin.location.coordinates[0]] // [lat, lng]
          : [0, 0],
        routeCoordinates: trip.route_info?.coordinates
          ? trip.route_info.coordinates.map(coord => [coord[0], coord[1]]) // [lat, lng]
          : [],
        status:
          trip.status === 'scheduled'
            ? 'Loading'
            : trip.status === 'in_progress'
              ? 'In Transit'
              : trip.status === 'completed'
                ? 'At Destination'
                : 'Unknown',
        progress: trip.status === 'completed' ? 100 : trip.status === 'in_progress' ? 50 : 0,
      };
    });
=======
    return trips.map(trip => ({
      id: trip.id,
      vehicleId: trip.vehicle_id, // Add vehicle ID for location tracking
      vehicleName: `Vehicle ${trip.vehicle_id || 'Unknown'}`,
      driver: trip.driver_assignment || 'No driver assigned',
      destination: trip.destination?.name || 'Unknown destination',
      position: trip.destination?.location?.coordinates
        ? [trip.destination.location.coordinates[1], trip.destination.location.coordinates[0]] // [lat, lng]
        : [0, 0],
      origin: trip.origin?.location?.coordinates
        ? [trip.origin.location.coordinates[1], trip.origin.location.coordinates[0]] // [lat, lng]
        : [0, 0],
      routeCoordinates: trip.route_info?.coordinates
        ? trip.route_info.coordinates.map(coord => [coord[0], coord[1]]) // [lat, lng]
        : [],
      status:
        trip.status === 'scheduled'
          ? 'Loading'
          : trip.status === 'in_progress'
            ? 'In Transit'
            : trip.status === 'completed'
              ? 'At Destination'
              : 'Unknown',
      progress: trip.status === 'completed' ? 100 : trip.status === 'in_progress' ? 50 : 0,
    }));
>>>>>>> 6d3074b7
  };

  // Helper function to close notifications
  const closeNotification = () => {
    setNotification(prev => ({
      ...prev,
      isVisible: false,
    }));
  };

  // Pagination functions for upcoming trips
  const upcomingTripsTotalPages = Math.ceil(upcomingTrips.length / upcomingTripsPerPage);

  const upcomingTripsGoToNextPage = () => {
    if (upcomingTripsPage < upcomingTripsTotalPages) {
      setUpcomingTripsPage(prev => prev + 1);
    }
  };

  const upcomingTripsGoToPrevPage = () => {
    if (upcomingTripsPage > 1) {
      setUpcomingTripsPage(prev => prev - 1);
    }
  };

  const upcomingTripsChangeItemsPerPage = (newItemsPerPage) => {
    setUpcomingTripsPerPage(newItemsPerPage);
    setUpcomingTripsPage(1); // Reset to first page
  };

  // Get paginated upcoming trips
  const getPaginatedUpcomingTrips = () => {
    const startIndex = (upcomingTripsPage - 1) * upcomingTripsPerPage;
    const endIndex = startIndex + upcomingTripsPerPage;
    return upcomingTrips.slice(startIndex, endIndex);
  };

  // Pagination functions for recent trips
  const recentTripsTotalPages = Math.ceil(recentTrips.length / recentTripsPerPage);

  const recentTripsGoToNextPage = () => {
    if (recentTripsPage < recentTripsTotalPages) {
      setRecentTripsPage(prev => prev + 1);
    }
  };

  const recentTripsGoToPrevPage = () => {
    if (recentTripsPage > 1) {
      setRecentTripsPage(prev => prev - 1);
    }
  };

  const recentTripsChangeItemsPerPage = (newItemsPerPage) => {
    setRecentTripsPerPage(newItemsPerPage);
    setRecentTripsPage(1); // Reset to first page
  };

  // Get paginated recent trips
  const getPaginatedRecentTrips = () => {
    const startIndex = (recentTripsPage - 1) * recentTripsPerPage;
    const endIndex = startIndex + recentTripsPerPage;
    return recentTrips.slice(startIndex, endIndex);
  };

  // Helper function to fetch all upcoming trips
  const fetchUpcomingTrips = useCallback(async () => {
    try {
      setUpcomingTripsLoading(true);
      const response = await getAllUpcommingTrip();
      console.log('Upcoming trips response:', response);

      // Extract trips from the response structure - based on actual API response
      let trips = response.data.trips

      setUpcomingTrips(trips);
    } catch (error) {
      console.error('Error fetching upcoming trips:', error);
      // Show user-friendly error message
      showNotification('Failed to load upcoming trips. Please try again.', 'error');
      setUpcomingTrips([]);
    } finally {
      setUpcomingTripsLoading(false);
    }
  }, [showNotification]);

  // Helper function to fetch all recent trips using the new dedicated endpoint
  const fetchRecentTrips = useCallback(async () => {
    try {
      setRecentTripsLoading(true);

      // Use the new dedicated endpoint for recent trips
      const response = await getAllRecentTrips(10, 30);
      console.log('Recent trips response:', response);

      // Extract trips from the response structure
      let trips = [];
      if (response?.data?.trips) {
        trips = response.data.trips;
      } else if (response?.data?.data) {
        trips = Array.isArray(response.data.data) ? response.data.data : [];
      } else if (Array.isArray(response?.data)) {
        trips = response.data;
      }

      // Transform API data to match component expectations
      const transformedTrips = trips.map(trip => {
        let completedAt = 'Unknown';
        let duration = 'Unknown';

        try {
          completedAt = new Date(trip.actualEndTime || trip.actual_end_time).toLocaleString();
        } catch (error) {
          console.warn('Invalid date format for trip completion:', trip.id);
        }

        try {
          if (
            (trip.actualStartTime || trip.actual_start_time) &&
            (trip.actualEndTime || trip.actual_end_time)
          ) {
            const startTime = new Date(trip.actualStartTime || trip.actual_start_time);
            const endTime = new Date(trip.actualEndTime || trip.actual_end_time);
            const durationMs = endTime - startTime;
            const durationMinutes = Math.round(durationMs / (1000 * 60));
            const hours = Math.floor(durationMinutes / 60);
            const minutes = durationMinutes % 60;
            duration = hours > 0 ? `${hours}h ${minutes}m` : `${minutes}m`;
          }
        } catch (error) {
          console.warn('Could not calculate duration for trip:', trip.id);
        }

        return {
          id: trip.id,
          tripName: trip.name || 'Unnamed Trip',
          vehicle: trip.vehicleId || trip.vehicle_id || 'Unknown Vehicle',
          driver: trip.driverAssignment || trip.driver_assignment || 'Unknown Driver',
          completedAt,
          destination: trip.destination?.name || 'Unknown Destination',
          duration,
          status: 'Completed',
          distance:
            trip.estimatedDistance || trip.estimated_distance
              ? ((trip.estimatedDistance || trip.estimated_distance) / 1000).toFixed(1)
              : '0',
        };
      });

      console.log('Transformed recent trips:', transformedTrips);
      setRecentTrips(transformedTrips);
    } catch (error) {
      console.error('Error fetching recent trips:', error);
      // Show user-friendly error message
      showNotification('Failed to load recent trips. Please try again.', 'error');
      setRecentTrips([]);
    } finally {
      setRecentTripsLoading(false);
    }
  }, [showNotification]);

  // Helper function to fetch trip history statistics
  const fetchTripHistoryStats = useCallback(
    async (days = null) => {
      try {
        setHistoryStatsLoading(true);
        console.log('Fetching trip history stats for days:', days);

        const response = await getTripHistoryStats(days);
        console.log('Trip history stats response:', response);

        if (response?.data) {
          setTripHistoryStats(response.data);
        }
      } catch (error) {
        console.error('Error fetching trip history stats:', error);
        showNotification('Failed to load trip statistics. Please try again.', 'error');
        // Keep existing stats or use defaults
      } finally {
        setHistoryStatsLoading(false);
      }
    },
    [showNotification]
  );

  // Get current date and time for default values
  const getCurrentDate = () => {
    const now = new Date();
    return now.toISOString().split('T')[0]; // Format: YYYY-MM-DD
  };

  const getCurrentTime = () => {
    const now = new Date();
    return now.toTimeString().slice(0, 5); // Format: HH:MM
  };

  // Updated trip form state to match new API format
  const [tripForm, setTripForm] = useState({
    name: '',
    description: '',
    vehicleId: '',
    driverId: '',
    startLocation: '',
    endLocation: '',
    scheduledStartDate: getCurrentDate(),
    scheduledStartTime: getCurrentTime(),
    scheduledEndDate: '',
    scheduledEndTime: '',
    priority: 'normal',
    temperatureControl: false,
    driverNote: '',
    timeWindowStart: '',
    timeWindowEnd: '',
  });

  // Store coordinates for selected locations
  const [locationCoords, setLocationCoords] = useState({
    start: null,
    end: null,
  });

  useEffect(() => {
    const loadVehicles = async () => {
      try {
        setLoading(true);
        setError(null);

        const response = await getVehicles();

        // Extract vehicles from the nested response structure with improved path handling
        let vehicleData =
          response?.data?.data?.data?.vehicles ||
          response?.data?.data?.vehicles ||
          response?.data?.vehicles ||
          response?.vehicles;

        // Additional fallbacks for different API response structures
        if (!vehicleData && response?.data?.data) {
          // Sometimes the API returns an array directly in data.data
          vehicleData = Array.isArray(response.data.data) ? response.data.data : [];
        } else if (!vehicleData) {
          vehicleData = [];
        }

        console.log('Loaded vehicles response:', response);
        console.log('Extracted vehicle data:', vehicleData);
        setVehicles(vehicleData);
      } catch (error) {
        console.error('Error loading vehicles:', error);
        setError('Failed to load vehicles');
        setVehicles([]);
      } finally {
        setLoading(false);
      }
    };

    loadVehicles();
  }, []);

  useEffect(() => {
    const loadActiveTrips = async () => {
      try {
        const response = await getActiveTrips();
        console.log('Active trips response:', response);
        // The API function now returns { data: tripsArray }
        const tripsData = Array.isArray(response.data) ? response.data : [];

        console.log('Processed trips data:', tripsData);
        setActiveTrips(tripsData);
      } catch (error) {
        console.error('Error loading active trips:', error);
        setActiveTrips([]);
      }
    };

    const loadAnalytics = async () => {
      try {
        const [driverData, vehicleData] = await Promise.all([
          getDriverAnalytics(analyticsTimeframe),
          getVehicleAnalytics(analyticsTimeframe),
        ]);

        console.log('Driver data: ', driverData);
        console.log('Vehicle data: ', vehicleData);

        // No need to access .data since the API returns the correct structure
        setDriverAnalytics(driverData);
        setVehicleAnalytics(vehicleData);
      } catch (error) {
        console.error('Error loading analytics:', error);
      }
    };

    loadActiveTrips();
    loadAnalytics();

    // Set up polling for active trips
    const pollInterval = setInterval(loadActiveTrips, 30000); // Poll every 30 seconds

    return () => clearInterval(pollInterval);
  }, [analyticsTimeframe]); // Re-run when timeframe changes

  useEffect(() => {
    const loadDrivers = async () => {
      try {
        const response = await getTripPlanningDrivers();
        console.log('Response received for drivers from trip planning: ', response);

        // Extract drivers from the trip planning service response
        let driversData = [];
        if (response?.data?.drivers) {
          driversData = response.data.drivers;
        } else if (response?.drivers) {
          driversData = response.drivers;
        } else {
          driversData = [];
        }

        // Filter to count only drivers with "available" status for the stats card
        const availableDriversFiltered = driversData.filter(driver => {
          if (!driver) return false;
          const status = (driver.status || '').toLowerCase();
          return (
            status === 'available'
          );
        });

        console.log('All drivers from API: ', driversData);
        console.log('Available drivers after filtering: ', availableDriversFiltered);
        setDrivers(driversData);
        setAvailableDriversCount(availableDriversFiltered.length);
      } catch (error) {
        console.error('Error loading drivers from trip planning service:', error);
        setDrivers([]);
        setAvailableDriversCount(0);
      }
    };

    loadDrivers();
  }, []);

  // Fetch upcoming trips
  useEffect(() => {
    fetchUpcomingTrips();
  }, [fetchUpcomingTrips]);

  // Fetch recent trips
  useEffect(() => {
    fetchRecentTrips();
  }, [fetchRecentTrips]);

  // Refresh trip data when switching tabs
  useEffect(() => {
    if (activeTab === 'upcoming') {
      fetchUpcomingTrips();
    } else if (activeTab === 'recent') {
      fetchRecentTrips();
      fetchTripHistoryStats(); // Also fetch trip statistics for the recent tab
    }
  }, [activeTab, fetchUpcomingTrips, fetchRecentTrips, fetchTripHistoryStats]);

  const handleScheduleTrip = () => {
    // Update the form with current date and time values when opening
    setTripForm(prev => ({
      ...prev,
      scheduledStartDate: getCurrentDate(),
      scheduledStartTime: getCurrentTime(),
    }));
    setShowScheduleModal(true);
  };

  const handleCloseModal = () => {
    setShowScheduleModal(false);
    setTripForm({
      name: '',
      description: '',
      vehicleId: '',
      driverId: '',
      startLocation: '',
      endLocation: '',
      scheduledStartDate: getCurrentDate(),
      scheduledStartTime: getCurrentTime(),
      scheduledEndDate: '',
      scheduledEndTime: '',
      priority: 'normal',
      temperatureControl: false,
      driverNote: '',
    });
    // Reset location coordinates
    setLocationCoords({
      start: null,
      end: null,
    });
  };

  const handleFormChange = (field, value) => {
    // Log vehicle selection changes to help with debugging
    if (field === 'vehicleId' && value) {
      const selectedVehicle = vehicles.find(v => (v.id || v._id) === value);
      console.log('Selected vehicle:', selectedVehicle);
    }

    setTripForm(prev => ({
      ...prev,
      [field]: value,
    }));
  };

  const handleSubmitTrip = async enhancedTripData => {
    setIsSubmitting(true);

    try {
      const isScheduled = enhancedTripData.tripType === 'scheduled';

      // Format waypoints with order
      const formattedWaypoints = enhancedTripData.waypoints.map((wp, index) => ({
        name: `Waypoint ${index + 1}`,
        location: {
          type: 'Point',
          coordinates: [wp.lng, wp.lat],
        },
        order: index + 1,
      }));

      let tripData = {
        name: enhancedTripData.name,
        description: enhancedTripData.description || '',
        origin: {
          name: enhancedTripData.startLocation,
          location: {
            type: 'Point',
            coordinates: [
              enhancedTripData.coordinates.start.lng,
              enhancedTripData.coordinates.start.lat,
            ],
            address: enhancedTripData.startLocation,
          },
          order: 0,
        },
        destination: {
          name: enhancedTripData.endLocation,
          location: {
            type: 'Point',
            coordinates: [
              enhancedTripData.coordinates.end.lng,
              enhancedTripData.coordinates.end.lat,
            ],
            address: enhancedTripData.endLocation,
          },
<<<<<<< HEAD
          priority: enhancedTripData.priority || 'normal',
          vehicle_id: enhancedTripData.vehicleId,
          driver_assignment: enhancedTripData.driverId,
          // Enhanced route information with properly formatted waypoints
          waypoints: (enhancedTripData.waypoints || []).map((waypoint, index) => ({
            name: `Waypoint ${index + 1}`,
            location: {
              type: 'Point',
              coordinates: [waypoint.lng, waypoint.lat],
              address: `Waypoint ${index + 1}`,
            },
            order: index + 3, // Start from 3 since origin is 1, destination is 2
          })),
          route_info: enhancedTripData.routeInfo || null,
          driver_note: enhancedTripData.driverNotes || enhancedTripData.driverNote || '',
        };
=======
          order: 99,
        },
        waypoints: formattedWaypoints,
        route_info: enhancedTripData.routeInfo || null,
        priority: enhancedTripData.priority || 'normal',
      };

      if (isScheduled) {
        tripData.start_time_window = `${enhancedTripData.startTimeWindow}:00Z`;
        tripData.end_time_window = `${enhancedTripData.endTimeWindow}:00Z`;
>>>>>>> 6d3074b7
      } else {
        const startDateTime = `${enhancedTripData.startDate}T${enhancedTripData.startTime}:00Z`;
        const endDateTime = `${enhancedTripData.endDate}T${enhancedTripData.endTime}:00Z`;
        tripData.scheduled_start_time = startDateTime;
        tripData.scheduled_end_time = endDateTime;
        tripData.vehicle_id = enhancedTripData.vehicleId;
        tripData.driver_assignment = enhancedTripData.driverId;
        tripData.custom_fields = {
          driver_note: enhancedTripData.driverNotes || '',
        };
        tripData.constraints = [];
      }

      console.log('Creating trip with data:', tripData);

      // Common validations
      if (!tripData.origin?.location || !tripData.destination?.location) {
        throw new Error('Start and end locations are required');
      }

      // Validate coordinates
      const startCoords = tripData.origin.location.coordinates;
      const endCoords = tripData.destination.location.coordinates;

      if (
        !startCoords ||
        !Array.isArray(startCoords) ||
        startCoords.length !== 2 ||
        startCoords.some(coord => coord === null || coord === undefined)
      ) {
        throw new Error('Invalid start location coordinates');
      }

      if (
        !endCoords ||
        !Array.isArray(endCoords) ||
        endCoords.length !== 2 ||
        endCoords.some(coord => coord === null || coord === undefined)
      ) {
        throw new Error('Invalid end location coordinates');
      }

      // Type-specific validations
      if (isScheduled) {
        if (!tripData.start_time_window || !tripData.end_time_window) {
          throw new Error('Time windows are required');
        }
      } else {
        if (!tripData.scheduled_start_time || !tripData.scheduled_end_time) {
          throw new Error('Start and end times are required');
        }
        if (!tripData.vehicle_id || !tripData.driver_assignment) {
          throw new Error('Vehicle and driver selection are required');
        }
      }

      const response = isScheduled ? await createScheduledTrip(tripData) : await createTrip(tripData);
      console.log('Trip created successfully:', response);

      if (response.data.status === 'success') {
        showNotification('Trip scheduled successfully!', 'success');
        fetchUpcomingTrips(); // Refresh upcoming trips list
      } else {
        showNotification(`Failed to create trip: ${response.data.message}`, 'error');
      }
      handleCloseModal();
    } catch (error) {
      console.error('Error scheduling trip:', error);
      showNotification(`Failed to schedule trip: ${error.message || 'Please try again.'}`, 'error');
    } finally {
      setIsSubmitting(false);
    }
  };

  // More permissive filtering to include vehicles with different status formats
  const availableVehicles = vehicles.filter(v => {
    // Check if vehicle exists and has a valid structure
    if (!v) return false;

    // More inclusive filtering logic - accept available, operational, and inactive vehicles
    const status = (v.status || '').toLowerCase();
    return (
      status === 'available' ||
      status === 'operational' ||
      status === 'active' ||
      status === '' || // Include vehicles with no status
      !v.status
    ); // Include vehicles where status is not defined
  });

  console.log('Filtered available vehicles:', availableVehicles);

  if (loading) {
    return (
      <div className="container mx-auto px-4 py-8">
        <div className="flex items-center justify-center h-64">
          <div className="text-center">
            <div className="inline-block animate-spin rounded-full h-8 w-8 border-b-2 border-gray-900"></div>
            <p className="mt-2">Loading vehicles...</p>
          </div>
        </div>
      </div>
    );
  }

  if (error) {
    return (
      <div className="container mx-auto px-4 py-8">
        <div className="bg-red-100 border border-red-400 text-red-700 px-4 py-3 rounded">
          <p>{error}</p>
          <button
            onClick={() => window.location.reload()}
            className="mt-2 bg-red-500 text-white px-4 py-2 rounded hover:bg-red-600"
          >
            Retry
          </button>
        </div>
      </div>
    );
  }

  return (
    <div className="relative container mx-auto px-4 py-8">
      {/* Background pattern */}
      <div
        className="absolute inset-0 z-0 opacity-10 pointer-events-none"
        style={{
          backgroundImage: 'url("/logo/logo_icon_dark.svg")',
          backgroundSize: '200px',
          backgroundRepeat: 'repeat',
          filter: 'blur(1px)',
        }}
        aria-hidden="true"
      />

      <div className="relative z-10">
        {/* Header with Title and Schedule Button */}
        <div className="flex justify-between items-center mb-6">
          <h1 className="text-3xl font-bold animate-fade-in text-foreground">Trip Management</h1>
          <button
            className="bg-green-600 text-white px-4 py-2 rounded-md hover:bg-green-700 transition animate-fade-in flex items-center gap-2"
            onClick={handleScheduleTrip}
          >
            <Plus size={18} />
            New Trip
          </button>
        </div>

        {/* Tab Navigation */}
        <div className="mb-6">
          <div className="border-b border-border">
            <nav className="-mb-px flex space-x-8" aria-label="Tabs">
              {tabs.map(tab => (
                <button
                  key={tab.id}
                  onClick={() => setActiveTab(tab.id)}
                  className={`whitespace-nowrap py-2 px-1 border-b-2 font-medium text-sm transition-colors ${activeTab === tab.id
<<<<<<< HEAD
                    ? 'border-primary text-primary'
                    : 'border-transparent text-muted-foreground hover:text-foreground hover:border-muted-foreground'
=======
                      ? 'border-primary text-primary'
                      : 'border-transparent text-muted-foreground hover:text-foreground hover:border-muted-foreground'
>>>>>>> 6d3074b7
                    }`}
                >
                  {tab.label}
                </button>
              ))}
            </nav>
          </div>
        </div>

        {/* Tab Content */}
        <div className="tab-content">
          {/* Overview Tab */}
          {activeTab === 'overview' && (
            <div className="space-y-6 animate-fade-in">
              {/* Stats Cards */}
              <OverviewStatsCards
                availableVehicles={availableVehicles.length}
                availableDrivers={availableDriversCount}
              />

              {/* Smart Trip Suggestions - NEW ADDITION */}
              <div className="animate-fade-in animate-delay-100">
                <SmartTripSuggestions
                  onAccept={(suggestionId) => {
                    // Handle suggestion acceptance
                    console.log('Accepted suggestion:', suggestionId);
                    // Optionally refresh upcoming trips or show notification
                    fetchUpcomingTrips();
                    showNotification('Trip suggestion accepted successfully!', 'success');
                  }}
                  onDecline={(suggestionId) => {
                    // Handle suggestion decline
                    console.log('Declined suggestion:', suggestionId);
                    showNotification('Trip suggestion declined', 'info');
                  }}
                  onRefresh={() => {
                    // Handle refresh - could trigger a general refresh of trip data
                    console.log('Smart suggestions refreshed');
                  }}
                />
              </div>
            </div>
          )}
          {/* Active Tab */}
          {activeTab === 'active' && (
            <div className="space-y-6 animate-fade-in">
              {/* Active Trips Map */}
              <div className="animate-fade-in animate-delay-200">
                <ActiveTripsMap activeLocations={transformTripsForMap(activeTrips)} />
              </div>
            </div>
          )}

          {/* Upcoming Tab */}
          {activeTab === 'upcoming' && (
            <div className="space-y-6 animate-fade-in">
              {/* Summary Cards */}
              <div className="animate-fade-in animate-delay-100">
                {upcomingTripsLoading ? (
                  <div className="flex justify-center items-center p-8">
                    <div className="animate-spin rounded-full h-8 w-8 border-b-2 border-primary"></div>
                    <span className="ml-2">Loading upcoming trips...</span>
                  </div>
                ) : (
                  <UpcomingTripsStats upcomingTrips={upcomingTrips} />
                )}
              </div>

              {/* Trips Table */}
              <div className="animate-fade-in animate-delay-200">
                {upcomingTripsLoading ? (
                  <div className="flex justify-center items-center p-8">
                    <div className="animate-spin rounded-full h-8 w-8 border-b-2 border-primary"></div>
                    <span className="ml-2">Loading trips table...</span>
                  </div>
                ) : (
                  <UpcomingTripsTable
                    upcomingTrips={getPaginatedUpcomingTrips()}
                    vehicles={vehicles}
                    currentPage={upcomingTripsPage}
                    totalPages={upcomingTripsTotalPages}
                    itemsPerPage={upcomingTripsPerPage}
                    changeItemsPerPage={upcomingTripsChangeItemsPerPage}
                    goToNextPage={upcomingTripsGoToNextPage}
                    goToPrevPage={upcomingTripsGoToPrevPage}
                  />
                )}
              </div>
            </div>
          )}

          {/* Recent Tab */}
          {activeTab === 'recent' && (
            <div className="space-y-6 animate-fade-in">
              {/* Summary Cards */}
              <div className="animate-fade-in animate-delay-100">
                {recentTripsLoading ? (
                  <div className="flex justify-center items-center p-8">
                    <div className="animate-spin rounded-full h-8 w-8 border-b-2 border-primary"></div>
                    <span className="ml-2">Loading recent trips...</span>
                  </div>
                ) : (
                  <RecentTripsStats
                    recentTrips={recentTrips}
                    tripHistoryStats={tripHistoryStats}
                    loading={historyStatsLoading}
                  />
                )}
              </div>

              {/* Trips Table */}
              <div className="animate-fade-in animate-delay-200">
                {recentTripsLoading ? (
                  <div className="flex justify-center items-center p-8">
                    <div className="animate-spin rounded-full h-8 w-8 border-b-2 border-primary"></div>
                    <span className="ml-2">Loading trips table...</span>
                  </div>
                ) : (
                  <RecentTripsTable
                    recentTrips={getPaginatedRecentTrips()}
                    currentPage={recentTripsPage}
                    totalPages={recentTripsTotalPages}
                    itemsPerPage={recentTripsPerPage}
                    changeItemsPerPage={recentTripsChangeItemsPerPage}
                    goToNextPage={recentTripsGoToNextPage}
                    goToPrevPage={recentTripsGoToPrevPage}
                  />
                )}
              </div>
            </div>
          )}

          {/* Analytics Tab */}
          {activeTab === 'analytics' && (
            <div className="space-y-6 animate-fade-in">
              <div className="animate-fade-in animate-delay-100">
                <TripsAnalytics
                  driverData={driverAnalytics}
                  vehicleData={vehicleAnalytics}
                  timeframe={analyticsTimeframe}
                  onTimeframeChange={setAnalyticsTimeframe}
                />
              </div>
            </div>
          )}
        </div>

        {/* Trip Scheduling Modal */}
        <TripSchedulingModal
          showModal={showScheduleModal}
          onClose={handleCloseModal}
          onSubmit={handleSubmitTrip}
          tripForm={tripForm}
          onFormChange={handleFormChange}
          vehicles={vehicles}
          drivers={drivers}
          isSubmitting={isSubmitting}
          availableVehicles={availableVehicles}
        />

        {/* Notification Component */}
        <Notification
          message={notification.message}
          type={notification.type}
          isVisible={notification.isVisible}
          onClose={closeNotification}
        />
      </div>
    </div>
  );
};

export default Trips;<|MERGE_RESOLUTION|>--- conflicted
+++ resolved
@@ -107,7 +107,6 @@
 
   // Helper function to transform active trips data for map display
   const transformTripsForMap = trips => {
-<<<<<<< HEAD
     return trips.map(trip => {
       // Find the vehicle details using the vehicle_id
       const vehicle = vehicles.find(v => (v.id || v._id) === trip.vehicle_id);
@@ -148,33 +147,6 @@
         progress: trip.status === 'completed' ? 100 : trip.status === 'in_progress' ? 50 : 0,
       };
     });
-=======
-    return trips.map(trip => ({
-      id: trip.id,
-      vehicleId: trip.vehicle_id, // Add vehicle ID for location tracking
-      vehicleName: `Vehicle ${trip.vehicle_id || 'Unknown'}`,
-      driver: trip.driver_assignment || 'No driver assigned',
-      destination: trip.destination?.name || 'Unknown destination',
-      position: trip.destination?.location?.coordinates
-        ? [trip.destination.location.coordinates[1], trip.destination.location.coordinates[0]] // [lat, lng]
-        : [0, 0],
-      origin: trip.origin?.location?.coordinates
-        ? [trip.origin.location.coordinates[1], trip.origin.location.coordinates[0]] // [lat, lng]
-        : [0, 0],
-      routeCoordinates: trip.route_info?.coordinates
-        ? trip.route_info.coordinates.map(coord => [coord[0], coord[1]]) // [lat, lng]
-        : [],
-      status:
-        trip.status === 'scheduled'
-          ? 'Loading'
-          : trip.status === 'in_progress'
-            ? 'In Transit'
-            : trip.status === 'completed'
-              ? 'At Destination'
-              : 'Unknown',
-      progress: trip.status === 'completed' ? 100 : trip.status === 'in_progress' ? 50 : 0,
-    }));
->>>>>>> 6d3074b7
   };
 
   // Helper function to close notifications
@@ -586,44 +558,49 @@
     setIsSubmitting(true);
 
     try {
-      const isScheduled = enhancedTripData.tripType === 'scheduled';
-
-      // Format waypoints with order
-      const formattedWaypoints = enhancedTripData.waypoints.map((wp, index) => ({
-        name: `Waypoint ${index + 1}`,
-        location: {
-          type: 'Point',
-          coordinates: [wp.lng, wp.lat],
-        },
-        order: index + 1,
-      }));
-
-      let tripData = {
-        name: enhancedTripData.name,
-        description: enhancedTripData.description || '',
-        origin: {
-          name: enhancedTripData.startLocation,
-          location: {
-            type: 'Point',
-            coordinates: [
-              enhancedTripData.coordinates.start.lng,
-              enhancedTripData.coordinates.start.lat,
-            ],
-            address: enhancedTripData.startLocation,
+      // Use enhanced trip data if provided, otherwise format current trip form
+      let tripData;
+      if (enhancedTripData) {
+        // Enhanced data from the new modal with route information
+        // Handle both old field names (scheduledStartDate) and new ones (startDate)
+        const startDate = enhancedTripData.startDate || enhancedTripData.scheduledStartDate;
+        const startTime = enhancedTripData.startTime || enhancedTripData.scheduledStartTime;
+        const endDate = enhancedTripData.endDate || enhancedTripData.scheduledEndDate;
+        const endTime = enhancedTripData.endTime || enhancedTripData.scheduledEndTime;
+
+        // Ensure proper datetime format (ISO 8601)
+        const startDateTime = startDate && startTime ? `${startDate}T${startTime}:00Z` : null;
+        const endDateTime = endDate && endTime ? `${endDate}T${endTime}:00Z` : null;
+
+        tripData = {
+          name: enhancedTripData.name,
+          description: enhancedTripData.description || '',
+          scheduled_start_time: startDateTime,
+          scheduled_end_time: endDateTime,
+          origin: {
+            name: enhancedTripData.startLocation,
+            location: {
+              type: 'Point',
+              coordinates: [
+                enhancedTripData.coordinates?.start?.lng || locationCoords.start?.lng,
+                enhancedTripData.coordinates?.start?.lat || locationCoords.start?.lat,
+              ],
+              address: enhancedTripData.startLocation,
+            },
+            order: 1,
           },
-          order: 0,
-        },
-        destination: {
-          name: enhancedTripData.endLocation,
-          location: {
-            type: 'Point',
-            coordinates: [
-              enhancedTripData.coordinates.end.lng,
-              enhancedTripData.coordinates.end.lat,
-            ],
-            address: enhancedTripData.endLocation,
+          destination: {
+            name: enhancedTripData.endLocation,
+            location: {
+              type: 'Point',
+              coordinates: [
+                enhancedTripData.coordinates?.end?.lng || locationCoords.end?.lng,
+                enhancedTripData.coordinates?.end?.lat || locationCoords.end?.lat,
+              ],
+              address: enhancedTripData.endLocation,
+            },
+            order: 2,
           },
-<<<<<<< HEAD
           priority: enhancedTripData.priority || 'normal',
           vehicle_id: enhancedTripData.vehicleId,
           driver_assignment: enhancedTripData.driverId,
@@ -640,18 +617,6 @@
           route_info: enhancedTripData.routeInfo || null,
           driver_note: enhancedTripData.driverNotes || enhancedTripData.driverNote || '',
         };
-=======
-          order: 99,
-        },
-        waypoints: formattedWaypoints,
-        route_info: enhancedTripData.routeInfo || null,
-        priority: enhancedTripData.priority || 'normal',
-      };
-
-      if (isScheduled) {
-        tripData.start_time_window = `${enhancedTripData.startTimeWindow}:00Z`;
-        tripData.end_time_window = `${enhancedTripData.endTimeWindow}:00Z`;
->>>>>>> 6d3074b7
       } else {
         const startDateTime = `${enhancedTripData.startDate}T${enhancedTripData.startTime}:00Z`;
         const endDateTime = `${enhancedTripData.endDate}T${enhancedTripData.endTime}:00Z`;
@@ -809,13 +774,8 @@
                   key={tab.id}
                   onClick={() => setActiveTab(tab.id)}
                   className={`whitespace-nowrap py-2 px-1 border-b-2 font-medium text-sm transition-colors ${activeTab === tab.id
-<<<<<<< HEAD
                     ? 'border-primary text-primary'
                     : 'border-transparent text-muted-foreground hover:text-foreground hover:border-muted-foreground'
-=======
-                      ? 'border-primary text-primary'
-                      : 'border-transparent text-muted-foreground hover:text-foreground hover:border-muted-foreground'
->>>>>>> 6d3074b7
                     }`}
                 >
                   {tab.label}
