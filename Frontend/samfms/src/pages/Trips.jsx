import React, { useState, useEffect, useCallback } from 'react';
import { Plus } from 'lucide-react';
import ActiveTripsPanel from '../components/trips/ActiveTripsPanel';
import SchedulingPanel from '../components/trips/SchedulingPanel';
import TripsAnalytics from '../components/trips/TripsAnalytics';
import TripsHistory from '../components/trips/TripsHistory';
import TripSchedulingModal from '../components/trips/TripSchedulingModal';
import Notification from '../components/common/Notification';
import OverviewStatsCards from '../components/trips/OverviewStatsCards';
import ActiveTripsMap from '../components/trips/ActiveTripsMap';
import UpcomingTripsStats from '../components/trips/UpcomingTripsStats';
import UpcomingTripsTable from '../components/trips/UpcomingTripsTable';
import RecentTripsStats from '../components/trips/RecentTripsStats';
import RecentTripsTable from '../components/trips/RecentTripsTable';
import {
  createTrip,
  getActiveTrips,
  getDriverAnalytics,
  getVehicleAnalytics,
  listTrips,
  getAllRecentTrips,
  getTripHistoryStats,
} from '../backend/api/trips';
import { getVehicles } from '../backend/api/vehicles';
import { getAllDrivers } from '../backend/api/drivers';


const Trips = () => {
  // Existing state
  const [vehicles, setVehicles] = useState([]);

  // New state for features
  const [activeTrips, setActiveTrips] = useState([]);
  const [drivers, setDrivers] = useState([]);
  const [analyticsTimeframe, setAnalyticsTimeframe] = useState('week');
  const [driverAnalytics, setDriverAnalytics] = useState({
    drivers: [],
    timeframeSummary: {
      totalTrips: 0,
      completionRate: 0,
      averageTripsPerDay: 0,
    },
  });
  const [vehicleAnalytics, setVehicleAnalytics] = useState({
    vehicles: [],
    timeframeSummary: {
      totalDistance: 0,
    },
  });
  const [showScheduleModal, setShowScheduleModal] = useState(false);
  const [isSubmitting, setIsSubmitting] = useState(false);
  const [loading, setLoading] = useState(true);
  const [error, setError] = useState(null);

  // Trip data state
  const [upcomingTrips, setUpcomingTrips] = useState([]);
  const [recentTrips, setRecentTrips] = useState([]);
  const [upcomingTripsLoading, setUpcomingTripsLoading] = useState(false);
  const [recentTripsLoading, setRecentTripsLoading] = useState(false);

  // Trip history statistics state
  const [tripHistoryStats, setTripHistoryStats] = useState({
    total_trips: 0,
    total_duration_hours: 0,
    total_distance_km: 0,
    average_duration_hours: 0,
    average_distance_km: 0,
    time_period: 'All time',
  });
  const [historyStatsLoading, setHistoryStatsLoading] = useState(false);

  // Notification state
  const [notification, setNotification] = useState({
    isVisible: false,
    message: '',
    type: 'info',
  });

  // Tab state
  const [activeTab, setActiveTab] = useState('overview');

  const tabs = [
    { id: 'overview', label: 'Overview' },
    { id: 'active', label: 'Active' },
    { id: 'upcoming', label: 'Upcoming' },
    { id: 'recent', label: 'Recent' },
    { id: 'analytics', label: 'Analytics' },
  ];

  // Helper function to show notifications
  const showNotification = useCallback((message, type = 'info') => {
    setNotification({
      isVisible: true,
      message,
      type,
    });
  }, []);

  // Helper function to transform active trips data for map display
  const transformTripsForMap = trips => {
    return trips.map(trip => ({
      id: trip.id,
      vehicleName: `Vehicle ${trip.vehicle_id || 'Unknown'}`,
      driver: trip.driver_assignment || 'No driver assigned',
      destination: trip.destination?.name || 'Unknown destination',
      position: trip.destination?.location?.coordinates
        ? [trip.destination.location.coordinates[1], trip.destination.location.coordinates[0]] // [lat, lng]
        : [0, 0],
      origin: trip.origin?.location?.coordinates
        ? [trip.origin.location.coordinates[1], trip.origin.location.coordinates[0]] // [lat, lng]
        : [0, 0],
      routeCoordinates: trip.route_info?.coordinates
        ? trip.route_info.coordinates.map(coord => [coord[0], coord[1]]) // [lat, lng]
        : [],
      status:
        trip.status === 'scheduled'
          ? 'Loading'
          : trip.status === 'in_progress'
          ? 'In Transit'
          : trip.status === 'completed'
          ? 'At Destination'
          : 'Unknown',
      progress: trip.status === 'completed' ? 100 : trip.status === 'in_progress' ? 50 : 0,
    }));
  };

  // Helper function to close notifications
  const closeNotification = () => {
    setNotification(prev => ({
      ...prev,
      isVisible: false,
    }));
  };

  // Helper function to fetch all upcoming trips
  const fetchUpcomingTrips = useCallback(async () => {
    try {
      setUpcomingTripsLoading(true);
      const response = await listTrips();
      console.log('Upcoming trips response:', response);

      // Extract trips from the response structure - based on actual API response
      let trips = [];
      if (response?.data?.data?.data && Array.isArray(response.data.data.data)) {
        trips = response.data.data.data;
      } else if (response?.data?.data && Array.isArray(response.data.data)) {
        trips = response.data.data;
      } else if (Array.isArray(response?.data)) {
        trips = response.data;
      }

      // Filter for scheduled/upcoming trips only
      const upcomingTrips = trips.filter(trip => {
        try {
          return (
            trip.status === 'scheduled' &&
            trip.scheduled_start_time &&
            new Date(trip.scheduled_start_time) > new Date()
          );
        } catch (error) {
          console.warn('Invalid date format for trip:', trip.id);
          return false;
        }
      });

      // Transform API data to match component expectations
      const transformedTrips = upcomingTrips.map(trip => {
        let scheduledStart = 'Unknown';
        try {
          scheduledStart = new Date(trip.scheduled_start_time).toLocaleString();
        } catch (error) {
          console.warn('Invalid date format for trip scheduled start:', trip.id);
        }

        return {
          id: trip.id,
          tripName: trip.name || 'Unnamed Trip',
          vehicle: trip.vehicle_id || 'Unknown Vehicle',
          driver: trip.driver_assignment || 'Unassigned',
          scheduledStart,
          destination: trip.destination?.name || 'Unknown Destination',
          priority:
            trip.priority === 'normal'
              ? 'Medium'
              : trip.priority === 'high'
              ? 'High'
              : trip.priority === 'urgent'
              ? 'High'
              : 'Low',
          status: 'Scheduled',
        };
      });

      console.log('Transformed upcoming trips:', transformedTrips);
      setUpcomingTrips(transformedTrips);
    } catch (error) {
      console.error('Error fetching upcoming trips:', error);
      // Show user-friendly error message
      showNotification('Failed to load upcoming trips. Please try again.', 'error');
      setUpcomingTrips([]);
    } finally {
      setUpcomingTripsLoading(false);
    }
  }, [showNotification]);

  // Helper function to fetch all recent trips using the new dedicated endpoint
  const fetchRecentTrips = useCallback(async () => {
    try {
      setRecentTripsLoading(true);

      // Use the new dedicated endpoint for recent trips
      const response = await getAllRecentTrips(10, 30);
      console.log('Recent trips response:', response);

      // Extract trips from the response structure
      let trips = [];
      if (response?.data?.trips) {
        trips = response.data.trips;
      } else if (response?.data?.data) {
        trips = Array.isArray(response.data.data) ? response.data.data : [];
      } else if (Array.isArray(response?.data)) {
        trips = response.data;
      }

      // Transform API data to match component expectations
      const transformedTrips = trips.map(trip => {
        let completedAt = 'Unknown';
        let duration = 'Unknown';

        try {
          completedAt = new Date(trip.actualEndTime || trip.actual_end_time).toLocaleString();
        } catch (error) {
          console.warn('Invalid date format for trip completion:', trip.id);
        }

        try {
          if (
            (trip.actualStartTime || trip.actual_start_time) &&
            (trip.actualEndTime || trip.actual_end_time)
          ) {
            const startTime = new Date(trip.actualStartTime || trip.actual_start_time);
            const endTime = new Date(trip.actualEndTime || trip.actual_end_time);
            const durationMs = endTime - startTime;
            const durationMinutes = Math.round(durationMs / (1000 * 60));
            const hours = Math.floor(durationMinutes / 60);
            const minutes = durationMinutes % 60;
            duration = hours > 0 ? `${hours}h ${minutes}m` : `${minutes}m`;
          }
        } catch (error) {
          console.warn('Could not calculate duration for trip:', trip.id);
        }

        return {
          id: trip.id,
          tripName: trip.name || 'Unnamed Trip',
          vehicle: trip.vehicleId || trip.vehicle_id || 'Unknown Vehicle',
          driver: trip.driverAssignment || trip.driver_assignment || 'Unknown Driver',
          completedAt,
          destination: trip.destination?.name || 'Unknown Destination',
          duration,
          status: 'Completed',
          distance:
            trip.estimatedDistance || trip.estimated_distance
              ? ((trip.estimatedDistance || trip.estimated_distance) / 1000).toFixed(1)
              : '0',
        };
      });

      console.log('Transformed recent trips:', transformedTrips);
      setRecentTrips(transformedTrips);
    } catch (error) {
      console.error('Error fetching recent trips:', error);
      // Show user-friendly error message
      showNotification('Failed to load recent trips. Please try again.', 'error');
      setRecentTrips([]);
    } finally {
      setRecentTripsLoading(false);
    }
  }, [showNotification]);

  // Helper function to fetch trip history statistics
  const fetchTripHistoryStats = useCallback(
    async (days = null) => {
      try {
        setHistoryStatsLoading(true);
        console.log('Fetching trip history stats for days:', days);

        const response = await getTripHistoryStats(days);
        console.log('Trip history stats response:', response);

        if (response?.data) {
          setTripHistoryStats(response.data);
        }
      } catch (error) {
        console.error('Error fetching trip history stats:', error);
        showNotification('Failed to load trip statistics. Please try again.', 'error');
        // Keep existing stats or use defaults
      } finally {
        setHistoryStatsLoading(false);
      }
    },
    [showNotification]
  );

  // Get current date and time for default values
  const getCurrentDate = () => {
    const now = new Date();
    return now.toISOString().split('T')[0]; // Format: YYYY-MM-DD
  };

  const getCurrentTime = () => {
    const now = new Date();
    return now.toTimeString().slice(0, 5); // Format: HH:MM
  };

  // Updated trip form state to match new API format
  const [tripForm, setTripForm] = useState({
    name: '',
    description: '',
    vehicleId: '',
    driverId: '',
    startLocation: '',
    endLocation: '',
    scheduledStartDate: getCurrentDate(),
    scheduledStartTime: getCurrentTime(),
    scheduledEndDate: '',
    scheduledEndTime: '',
    priority: 'normal',
    temperatureControl: false,
    driverNote: '',
    timeWindowStart: '',
    timeWindowEnd: '',
  });

  // Store coordinates for selected locations
  const [locationCoords, setLocationCoords] = useState({
    start: null,
    end: null,
  });

  useEffect(() => {
    const loadVehicles = async () => {
      try {
        setLoading(true);
        setError(null);

        const response = await getVehicles();

        // Extract vehicles from the nested response structure with improved path handling
        let vehicleData =
          response?.data?.data?.data?.vehicles ||
          response?.data?.data?.vehicles ||
          response?.data?.vehicles ||
          response?.vehicles;

        // Additional fallbacks for different API response structures
        if (!vehicleData && response?.data?.data) {
          // Sometimes the API returns an array directly in data.data
          vehicleData = Array.isArray(response.data.data) ? response.data.data : [];
        } else if (!vehicleData) {
          vehicleData = [];
        }

        console.log('Loaded vehicles response:', response);
        console.log('Extracted vehicle data:', vehicleData);
        setVehicles(vehicleData);
      } catch (error) {
        console.error('Error loading vehicles:', error);
        setError('Failed to load vehicles');
        setVehicles([]);
      } finally {
        setLoading(false);
      }
    };

    loadVehicles();
  }, []);

  useEffect(() => {
    const loadActiveTrips = async () => {
      try {
        const response = await getActiveTrips();
        console.log('Active trips response:', response);
        // The API function now returns { data: tripsArray }
        const tripsData = Array.isArray(response.data) ? response.data : [];

        console.log('Processed trips data:', tripsData);
        setActiveTrips(tripsData);
      } catch (error) {
        console.error('Error loading active trips:', error);
        setActiveTrips([]);
      }
    };

    const loadAnalytics = async () => {
      try {
        const [driverData, vehicleData] = await Promise.all([
          getDriverAnalytics(analyticsTimeframe),
          getVehicleAnalytics(analyticsTimeframe),
        ]);

        console.log('Driver data: ', driverData);
        console.log('Vehicle data: ', vehicleData);

        // No need to access .data since the API returns the correct structure
        setDriverAnalytics(driverData);
        setVehicleAnalytics(vehicleData);
      } catch (error) {
        console.error('Error loading analytics:', error);
      }
    };

    loadActiveTrips();
    loadAnalytics();

    // Set up polling for active trips
    const pollInterval = setInterval(loadActiveTrips, 30000); // Poll every 30 seconds

    return () => clearInterval(pollInterval);
  }, [analyticsTimeframe]); // Re-run when timeframe changes

  useEffect(() => {
    const loadDrivers = async () => {
      try {
        const response = await getAllDrivers();
        console.log('Response received for drivers: ', response);

        // Extract drivers from the nested response structure - response.data.data.drivers
        let driversData = [];

        if (response?.data?.data?.data?.drivers) {
          // Handle nested data structure: response.data.data.data.drivers
          driversData = response.data.data.data.drivers;
        } else if (response?.data?.data?.drivers) {
          // Handle nested data structure: response.data.data.drivers
          driversData = response.data.data.drivers;
        } else if (response?.data?.drivers) {
          // Handle simpler structure: response.data.drivers
          driversData = response.data.drivers;
        } else if (response?.drivers) {
          // Handle direct structure: response.drivers
          driversData = response.drivers;
        } else {
          driversData = [];
        }

        // More permissive filtering to include drivers with different status formats
        const availableDrivers = driversData.filter(driver => {
          // Check if driver exists and has a valid structure
          console.log("Entered available drivers: ", driver)
          if (!driver) return false;

          // More inclusive filtering logic - accept available, active, and drivers without status
          const status = (driver.status || '').toLowerCase();
          return (
            status === 'available' ||
            status === 'active' ||
            status === '' || // Include drivers with no status
            !driver.status || // Include drivers where status is not defined
            driver.is_active !== false // Include drivers where is_active is not explicitly false
          );
        });

        console.log('All drivers from API: ', driversData);
        console.log('Available drivers after filtering: ', availableDrivers);
        setDrivers(availableDrivers);
      } catch (error) {
        console.error('Error loading drivers:', error);
        setDrivers([]);
      }
    };

    loadDrivers();
  }, []);

  // Fetch upcoming trips
  useEffect(() => {
    fetchUpcomingTrips();
  }, [fetchUpcomingTrips]);

  // Fetch recent trips
  useEffect(() => {
    fetchRecentTrips();
  }, [fetchRecentTrips]);

  // Refresh trip data when switching tabs
  useEffect(() => {
    if (activeTab === 'upcoming') {
      fetchUpcomingTrips();
    } else if (activeTab === 'recent') {
      fetchRecentTrips();
      fetchTripHistoryStats(); // Also fetch trip statistics for the recent tab
    }
  }, [activeTab, fetchUpcomingTrips, fetchRecentTrips, fetchTripHistoryStats]);

  const handleScheduleTrip = () => {
    // Update the form with current date and time values when opening
    setTripForm(prev => ({
      ...prev,
      scheduledStartDate: getCurrentDate(),
      scheduledStartTime: getCurrentTime(),
    }));
    setShowScheduleModal(true);
  };

  const handleCloseModal = () => {
    setShowScheduleModal(false);
    setTripForm({
      name: '',
      description: '',
      vehicleId: '',
      driverId: '',
      startLocation: '',
      endLocation: '',
      scheduledStartDate: getCurrentDate(),
      scheduledStartTime: getCurrentTime(),
      scheduledEndDate: '',
      scheduledEndTime: '',
      priority: 'normal',
      temperatureControl: false,
      driverNote: '',
    });
    // Reset location coordinates
    setLocationCoords({
      start: null,
      end: null,
    });
  };

  const handleFormChange = (field, value) => {
    // Log vehicle selection changes to help with debugging
    if (field === 'vehicleId' && value) {
      const selectedVehicle = vehicles.find(v => (v.id || v._id) === value);
      console.log('Selected vehicle:', selectedVehicle);
    }

    setTripForm(prev => ({
      ...prev,
      [field]: value,
    }));
  };
  const formatTripData = () => {
    const startDateTime = `${tripForm.scheduledStartDate}T${tripForm.scheduledStartTime}:00Z`;
    const endDateTime = `${tripForm.scheduledEndDate}T${tripForm.scheduledEndTime}:00Z`;

    return {
      name: tripForm.name,
      description: tripForm.description,
      scheduled_start_time: startDateTime,
      scheduled_end_time: endDateTime,
      origin: {
        location: {
          type: 'Point',
          coordinates: [locationCoords.start?.lng, locationCoords.start?.lat],
        },
        name: tripForm.startLocation,
        order: 0,
      },
      destination: {
        location: {
          type: 'Point',
          coordinates: [locationCoords.end?.lng, locationCoords.end?.lat],
        },
        name: tripForm.endLocation,
        order: 99,
      },
      waypoints: [], // Can be extended later for intermediate stops
      priority: tripForm.priority,
      vehicle_id: tripForm.vehicleId,
      driver_assignment: tripForm.driverId,
      constraints: [], // Time window constraints removed as per requirements
      custom_fields: {
        driver_note: tripForm.driverNote,
      },
    };
  };

  const handleSubmitTrip = async enhancedTripData => {
    // If called from form event, prevent default and use old logic
    if (enhancedTripData && enhancedTripData.preventDefault) {
      enhancedTripData.preventDefault();

      // Validate required fields for old form
      if (
        !tripForm.name ||
        !tripForm.vehicleId ||
        !tripForm.startLocation ||
        !tripForm.endLocation ||
        !tripForm.scheduledStartDate ||
        !tripForm.scheduledStartTime ||
        !tripForm.scheduledEndDate ||
        !tripForm.scheduledEndTime
      ) {
        showNotification('Please fill in all required fields', 'error');
        return;
      }

      if (!locationCoords.start || !locationCoords.end) {
        showNotification('Please select valid locations from the dropdown suggestions', 'error');
        return;
      }

      // Use old data format
      enhancedTripData = null;
    }

    setIsSubmitting(true);

    try {
      // Use enhanced trip data if provided, otherwise format current trip form
      let tripData;
      if (enhancedTripData) {
        // Enhanced data from the new modal with route information
        // Handle both old field names (scheduledStartDate) and new ones (startDate)
        const startDate = enhancedTripData.startDate || enhancedTripData.scheduledStartDate;
        const startTime = enhancedTripData.startTime || enhancedTripData.scheduledStartTime;
        const endDate = enhancedTripData.endDate || enhancedTripData.scheduledEndDate;
        const endTime = enhancedTripData.endTime || enhancedTripData.scheduledEndTime;

        // Ensure proper datetime format (ISO 8601)
        const startDateTime = startDate && startTime ? `${startDate}T${startTime}:00Z` : null;
        const endDateTime = endDate && endTime ? `${endDate}T${endTime}:00Z` : null;

        tripData = {
          name: enhancedTripData.name,
          description: enhancedTripData.description || '',
          scheduled_start_time: startDateTime,
          scheduled_end_time: endDateTime,
          origin: {
            name: enhancedTripData.startLocation,
            location: {
              type: 'Point',
              coordinates: [
                enhancedTripData.coordinates?.start?.lng || locationCoords.start?.lng,
                enhancedTripData.coordinates?.start?.lat || locationCoords.start?.lat,
              ],
              address: enhancedTripData.startLocation,
            },
            order: 1,
          },
          destination: {
            name: enhancedTripData.endLocation,
            location: {
              type: 'Point',
              coordinates: [
                enhancedTripData.coordinates?.end?.lng || locationCoords.end?.lng,
                enhancedTripData.coordinates?.end?.lat || locationCoords.end?.lat,
              ],
              address: enhancedTripData.endLocation,
            },
            order: 2,
          },
          priority: enhancedTripData.priority || 'normal',
          vehicle_id: enhancedTripData.vehicleId,
          driver_assignment: enhancedTripData.driverId,
          // Enhanced route information
          waypoints: enhancedTripData.waypoints || [],
          route_info: enhancedTripData.routeInfo || null,
          driver_note: enhancedTripData.driverNotes || enhancedTripData.driverNote || '',
        };
      } else {
        // Fallback to existing format method
        tripData = formatTripData();
      }

      console.log('Creating trip with data:', tripData);

      // Validate the trip data before sending
      if (!tripData.scheduled_start_time || !tripData.scheduled_end_time) {
        throw new Error('Start and end times are required');
      }

      if (!tripData.origin?.location || !tripData.destination?.location) {
        throw new Error('Start and end locations are required');
      }

      // Validate coordinates
      const startCoords = tripData.origin.location.coordinates;
      const endCoords = tripData.destination.location.coordinates;

      if (
        !startCoords ||
        !Array.isArray(startCoords) ||
        startCoords.length !== 2 ||
        startCoords.some(coord => coord === null || coord === undefined)
      ) {
        throw new Error('Invalid start location coordinates');
      }

      if (
        !endCoords ||
        !Array.isArray(endCoords) ||
        endCoords.length !== 2 ||
        endCoords.some(coord => coord === null || coord === undefined)
      ) {
        throw new Error('Invalid end location coordinates');
      }

      if (!tripData.vehicle_id || !tripData.driver_assignment) {
        throw new Error('Vehicle and driver selection are required');
      }

      const response = await createTrip(tripData);
      console.log('Trip created successfully:', response);

      if (response.data.status === 'success') {
        showNotification('Trip scheduled successfully!', 'success');
      } else {
        showNotification(`Failed to create trip: ${response.data.message}`, 'error');
      }
      handleCloseModal();
    } catch (error) {
      console.error('Error scheduling trip:', error);
      showNotification(`Failed to schedule trip: ${error.message || 'Please try again.'}`, 'error');
    } finally {
      setIsSubmitting(false);
    }
  };

  // More permissive filtering to include vehicles with different status formats
  const availableVehicles = vehicles.filter(v => {
    // Check if vehicle exists and has a valid structure
    console.log("Entered available vehicle, ", v);
    if (!v) return false;

    // More inclusive filtering logic - accept available, operational, and inactive vehicles
    const status = (v.status || '').toLowerCase();
    return (
      status === 'available' ||
      status === 'operational' ||
      status === 'active' ||
      status === '' || // Include vehicles with no status
      !v.status
    ); // Include vehicles where status is not defined
  });

  console.log('Filtered available vehicles:', availableVehicles);
  const availableDrivers = drivers;

  if (loading) {
    return (
      <div className="container mx-auto px-4 py-8">
        <div className="flex items-center justify-center h-64">
          <div className="text-center">
            <div className="inline-block animate-spin rounded-full h-8 w-8 border-b-2 border-gray-900"></div>
            <p className="mt-2">Loading vehicles...</p>
          </div>
        </div>
      </div>
    );
  }

  if (error) {
    return (
      <div className="container mx-auto px-4 py-8">
        <div className="bg-red-100 border border-red-400 text-red-700 px-4 py-3 rounded">
          <p>{error}</p>
          <button
            onClick={() => window.location.reload()}
            className="mt-2 bg-red-500 text-white px-4 py-2 rounded hover:bg-red-600"
          >
            Retry
          </button>
        </div>
      </div>
    );
  }

  return (
    <div className="relative container mx-auto px-4 py-8">
      {/* Background pattern */}
      <div
        className="absolute inset-0 z-0 opacity-10 pointer-events-none"
        style={{
          backgroundImage: 'url("/logo/logo_icon_dark.svg")',
          backgroundSize: '200px',
          backgroundRepeat: 'repeat',
          filter: 'blur(1px)',
        }}
        aria-hidden="true"
      />

      <div className="relative z-10">
        {/* Header with Title and Schedule Button */}
        <div className="flex justify-between items-center mb-6">
          <h1 className="text-3xl font-bold animate-fade-in text-foreground">Trip Management</h1>
          <button
            className="bg-primary text-primary-foreground px-4 py-2 rounded-md hover:bg-primary/90 transition animate-fade-in flex items-center gap-2"
            onClick={handleScheduleTrip}
          >
            <Plus size={18} />
            Schedule New Trip
          </button>
        </div>

        {/* Tab Navigation */}
        <div className="mb-6">
          <div className="border-b border-border">
            <nav className="-mb-px flex space-x-8" aria-label="Tabs">
              {tabs.map(tab => (
                <button
                  key={tab.id}
                  onClick={() => setActiveTab(tab.id)}
                  className={`whitespace-nowrap py-2 px-1 border-b-2 font-medium text-sm transition-colors ${
                    activeTab === tab.id
                      ? 'border-primary text-primary'
                      : 'border-transparent text-muted-foreground hover:text-foreground hover:border-muted-foreground'
                  }`}
                >
                  {tab.label}
                </button>
              ))}
            </nav>
          </div>
        </div>

        {/* Tab Content */}
        <div className="tab-content">
          {/* Overview Tab */}
          {activeTab === 'overview' && (
            <div className="space-y-6 animate-fade-in">
              {/* Stats Cards */}
              <OverviewStatsCards
                availableVehicles={availableVehicles.length}
                availableDrivers={availableDrivers.length}
              />

              <div className="animate-fade-in animate-delay-200">
                <SchedulingPanel
                  availableVehicles={availableVehicles.length}
                  availableDrivers={availableDrivers.length}
                  onScheduleClick={handleScheduleTrip}
                />
              </div>
            </div>
          )}

          {/* Active Tab */}
          {activeTab === 'active' && (
            <div className="space-y-6 animate-fade-in">
              <div className="animate-fade-in animate-delay-100">
                <ActiveTripsPanel activeTrips={activeTrips} />
              </div>

              {/* Active Trips Map */}
              <div className="animate-fade-in animate-delay-200">
<<<<<<< HEAD
                <ActiveTripsMap activeLocations={activeTrips} />
=======
                <ActiveTripsMap activeLocations={transformTripsForMap(activeTrips)} />
>>>>>>> bc147394
              </div>
            </div>
          )}

          {/* Upcoming Tab */}
          {activeTab === 'upcoming' && (
            <div className="space-y-6 animate-fade-in">
              {/* Summary Cards */}
              <div className="animate-fade-in animate-delay-100">
                {upcomingTripsLoading ? (
                  <div className="flex justify-center items-center p-8">
                    <div className="animate-spin rounded-full h-8 w-8 border-b-2 border-primary"></div>
                    <span className="ml-2">Loading upcoming trips...</span>
                  </div>
                ) : (
                  <UpcomingTripsStats upcomingTrips={upcomingTrips} />
                )}
              </div>

              {/* Trips Table */}
              <div className="animate-fade-in animate-delay-200">
                {upcomingTripsLoading ? (
                  <div className="flex justify-center items-center p-8">
                    <div className="animate-spin rounded-full h-8 w-8 border-b-2 border-primary"></div>
                    <span className="ml-2">Loading trips table...</span>
                  </div>
                ) : (
                  <UpcomingTripsTable upcomingTrips={upcomingTrips} />
                )}
              </div>
            </div>
          )}

          {/* Recent Tab */}
          {activeTab === 'recent' && (
            <div className="space-y-6 animate-fade-in">
              {/* Summary Cards */}
              <div className="animate-fade-in animate-delay-100">
                {recentTripsLoading ? (
                  <div className="flex justify-center items-center p-8">
                    <div className="animate-spin rounded-full h-8 w-8 border-b-2 border-primary"></div>
                    <span className="ml-2">Loading recent trips...</span>
                  </div>
                ) : (
                  <RecentTripsStats
                    recentTrips={recentTrips}
                    tripHistoryStats={tripHistoryStats}
                    loading={historyStatsLoading}
                  />
                )}
              </div>

              {/* Trips Table */}
              <div className="animate-fade-in animate-delay-200">
                {recentTripsLoading ? (
                  <div className="flex justify-center items-center p-8">
                    <div className="animate-spin rounded-full h-8 w-8 border-b-2 border-primary"></div>
                    <span className="ml-2">Loading trips table...</span>
                  </div>
                ) : (
                  <RecentTripsTable recentTrips={recentTrips} />
                )}
              </div>

              {/* Keep the existing TripsHistory component as well */}
              <div className="animate-fade-in animate-delay-300">
                <TripsHistory trips={recentTrips} />
              </div>
            </div>
          )}

          {/* Analytics Tab */}
          {activeTab === 'analytics' && (
            <div className="space-y-6 animate-fade-in">
              <div className="animate-fade-in animate-delay-100">
                <TripsAnalytics
                  driverData={driverAnalytics}
                  vehicleData={vehicleAnalytics}
                  timeframe={analyticsTimeframe}
                  onTimeframeChange={setAnalyticsTimeframe}
                />
              </div>
            </div>
          )}
        </div>

        {/* Trip Scheduling Modal */}
        <TripSchedulingModal
          showModal={showScheduleModal}
          onClose={handleCloseModal}
          onSubmit={handleSubmitTrip}
          tripForm={tripForm}
          onFormChange={handleFormChange}
          vehicles={vehicles}
          drivers={drivers}
          isSubmitting={isSubmitting}
          availableVehicles={availableVehicles}
        />

        {/* Notification Component */}
        <Notification
          message={notification.message}
          type={notification.type}
          isVisible={notification.isVisible}
          onClose={closeNotification}
        />
      </div>
    </div>
  );
};

export default Trips;<|MERGE_RESOLUTION|>--- conflicted
+++ resolved
@@ -23,7 +23,6 @@
 } from '../backend/api/trips';
 import { getVehicles } from '../backend/api/vehicles';
 import { getAllDrivers } from '../backend/api/drivers';
-
 
 const Trips = () => {
   // Existing state
@@ -844,11 +843,7 @@
 
               {/* Active Trips Map */}
               <div className="animate-fade-in animate-delay-200">
-<<<<<<< HEAD
-                <ActiveTripsMap activeLocations={activeTrips} />
-=======
                 <ActiveTripsMap activeLocations={transformTripsForMap(activeTrips)} />
->>>>>>> bc147394
               </div>
             </div>
           )}
