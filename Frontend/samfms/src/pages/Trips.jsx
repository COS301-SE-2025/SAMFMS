--- conflicted
+++ resolved
@@ -1,8 +1,4 @@
-<<<<<<< HEAD
 import React, { useState, useEffect, useRef } from 'react';
-=======
-import React, {useState} from 'react';
->>>>>>> 7fafa3cb
 import VehicleStatistics from '../components/trips/VehicleStatistics';
 import MapDisplay from '../components/trips/MapDisplay';
 import VehicleList from '../components/trips/VehicleList';
@@ -184,7 +180,6 @@
 
 const Trips = () => {
   // Sample mock data for vehicles with location
-<<<<<<< HEAD
   const [vehicles, setVehicles] = useState([]);
   const [selectedVehicle, setSelectedVehicle] = useState(null);
   const [showScheduleModal, setShowScheduleModal] = useState(false);
@@ -229,94 +224,6 @@
 
     return () => ws.close();
   }, []);
-=======
-  const [vehicles] = useState([
-    {
-      id: 'VEH-001',
-      make: 'Toyota',
-      model: 'Camry',
-      driver: 'John Smith',
-      status: 'active',
-      location: {latitude: 37.7749, longitude: -122.4194},
-      lastUpdate: '10 min ago',
-      speed: '65 km/h',
-      direction: 'North-East',
-      fuelLevel: '70%',
-    },
-    {
-      id: 'VEH-002',
-      make: 'Ford',
-      model: 'Transit',
-      driver: 'Jane Wilson',
-      status: 'idle',
-      location: {latitude: 37.7833, longitude: -122.4167},
-      lastUpdate: '5 min ago',
-      speed: '0 km/h',
-      direction: 'Stopped',
-      fuelLevel: '55%',
-    },
-    {
-      id: 'VEH-003',
-      make: 'Honda',
-      model: 'CR-V',
-      driver: 'Robert Johnson',
-      status: 'active',
-      location: {latitude: 37.7694, longitude: -122.4862},
-      lastUpdate: '2 min ago',
-      speed: '58 km/h',
-      direction: 'West',
-      fuelLevel: '40%',
-    },
-    {
-      id: 'VEH-004',
-      make: 'Chevrolet',
-      model: 'Suburban',
-      driver: 'Emily Davis',
-      status: 'maintenance',
-      location: {latitude: 37.8044, longitude: -122.2711},
-      lastUpdate: '1 day ago',
-      speed: '0 km/h',
-      direction: 'Stopped',
-      fuelLevel: '25%',
-    },
-    {
-      id: 'VEH-005',
-      make: 'Nissan',
-      model: 'Rogue',
-      driver: 'Michael Thompson',
-      status: 'active',
-      location: {latitude: 37.7879, longitude: -122.4074},
-      lastUpdate: '15 min ago',
-      speed: '75 km/h',
-      direction: 'South',
-      fuelLevel: '80%',
-    },
-    {
-      id: 'VEH-006',
-      make: 'Tesla',
-      model: 'Model 3',
-      driver: 'Sarah Adams',
-      status: 'idle',
-      location: {latitude: 37.7701, longitude: -122.3845},
-      lastUpdate: '8 min ago',
-      speed: '0 km/h',
-      direction: 'Stopped',
-      fuelLevel: '90%',
-    },
-    {
-      id: 'VEH-007',
-      make: 'Mercedes',
-      model: 'Sprinter',
-      driver: 'David Wilson',
-      status: 'breakdown',
-      location: {latitude: 37.784, longitude: -122.4378},
-      lastUpdate: '45 min ago',
-      speed: '0 km/h',
-      direction: 'Stopped',
-      fuelLevel: '15%',
-    },
-  ]);
->>>>>>> 7fafa3cb
 
   // Calculate statistics
   const stats = {
@@ -427,7 +334,6 @@
 
         <h1 className="text-3xl font-bold mb-6">Trip Management</h1>
 
-<<<<<<< HEAD
       {/* Map and Vehicle List Layout */}
       <div className="grid grid-cols-1 lg:grid-cols-3 gap-6">
         {/* Map display takes 2/3 of the width on large screens */}
@@ -437,25 +343,8 @@
         {/* Vehicle list takes 1/3 of the width on large screens */}
         <div className="lg:col-span-1">
           <VehicleList vehicles={vehicles} onSelectVehicle={handleSelectVehicle} />
-=======
-        {/* Vehicle Statistics */}
-        <VehicleStatistics stats={stats} />
-
-        {/* Map and Vehicle List Layout */}
-        <div className="grid grid-cols-1 lg:grid-cols-3 gap-6">
-          {' '}
-          {/* Map display takes 2/3 of the width on large screens */}
-          <div className="lg:col-span-2">
-            <MapDisplay vehicles={vehicles} selectedVehicle={selectedVehicle} />
-          </div>
-          {/* Vehicle list takes 1/3 of the width on large screens */}
-          <div className="lg:col-span-1">
-            <VehicleList vehicles={vehicles} onSelectVehicle={handleSelectVehicle} />
-          </div>
->>>>>>> 7fafa3cb
         </div>
 
-<<<<<<< HEAD
       {/* Schedule Trip Button */}
       <div className="mt-6 flex justify-end">
         <button 
@@ -648,78 +537,6 @@
                 )}
               </tbody>
             </table>
-=======
-        {/* Schedule Trip Button */}
-        <div className="mt-6 flex justify-end">
-          <button className="bg-primary text-primary-foreground px-4 py-2 rounded-md hover:bg-primary/90 transition">
-            Schedule New Trip
-          </button>
-        </div>
-
-        {/* Trip History Section */}
-        <div className="mt-8">
-          <h2 className="text-xl font-semibold mb-4">Trip History</h2>
-          <div className="bg-card rounded-lg shadow-md p-6 border border-border">
-            <div className="overflow-x-auto">
-              <table className="w-full border-collapse">
-                <thead>
-                  <tr className="border-b border-border">
-                    <th className="text-left py-3 px-4">Trip ID</th>
-                    <th className="text-left py-3 px-4">Vehicle</th>
-                    <th className="text-left py-3 px-4">Driver</th>
-                    <th className="text-left py-3 px-4">Departure</th>
-                    <th className="text-left py-3 px-4">Status</th>
-                    <th className="text-left py-3 px-4">Actions</th>
-                  </tr>
-                </thead>
-                <tbody>
-                  <tr className="border-b border-border hover:bg-accent/10">
-                    <td className="py-3 px-4">T-1001</td>
-                    <td className="py-3 px-4">Toyota Camry (VEH-001)</td>
-                    <td className="py-3 px-4">John Smith</td>
-                    <td className="py-3 px-4">May 23, 2023 - 10:30 AM</td>
-                    <td className="py-3 px-4">
-                      <span className="bg-green-100 text-green-800 dark:bg-green-900 dark:text-green-200 py-1 px-2 rounded-full text-xs">
-                        Completed
-                      </span>
-                    </td>
-                    <td className="py-3 px-4">
-                      <button className="text-primary hover:text-primary/80">Details</button>
-                    </td>
-                  </tr>
-                  <tr className="border-b border-border hover:bg-accent/10">
-                    <td className="py-3 px-4">T-1002</td>
-                    <td className="py-3 px-4">Ford Transit (VEH-002)</td>
-                    <td className="py-3 px-4">Jane Wilson</td>
-                    <td className="py-3 px-4">May 24, 2023 - 08:00 AM</td>
-                    <td className="py-3 px-4">
-                      <span className="bg-blue-100 text-blue-800 dark:bg-blue-900 dark:text-blue-200 py-1 px-2 rounded-full text-xs">
-                        In Progress
-                      </span>
-                    </td>
-                    <td className="py-3 px-4 space-x-2">
-                      <button className="text-primary hover:text-primary/80">Details</button>
-                    </td>
-                  </tr>
-                  <tr className="border-b border-border hover:bg-accent/10">
-                    <td className="py-3 px-4">T-1003</td>
-                    <td className="py-3 px-4">Honda CR-V (VEH-003)</td>
-                    <td className="py-3 px-4">Robert Johnson</td>
-                    <td className="py-3 px-4">May 25, 2023 - 09:15 AM</td>
-                    <td className="py-3 px-4">
-                      <span className="bg-purple-100 text-purple-800 dark:bg-purple-900 dark:text-purple-200 py-1 px-2 rounded-full text-xs">
-                        Scheduled
-                      </span>
-                    </td>
-                    <td className="py-3 px-4 space-x-2">
-                      <button className="text-primary hover:text-primary/80">Details</button>
-                      <button className="text-destructive hover:text-destructive/80">Cancel</button>
-                    </td>
-                  </tr>
-                </tbody>
-              </table>
-            </div>
->>>>>>> 7fafa3cb
           </div>
         </div>
       </div>
