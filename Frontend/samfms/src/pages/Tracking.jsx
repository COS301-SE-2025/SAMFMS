--- conflicted
+++ resolved
@@ -1,8 +1,4 @@
-<<<<<<< HEAD
 import React, { useState, useEffect } from 'react';
-=======
-import React, {useState} from 'react';
->>>>>>> 7fafa3cb
 import VehicleStatistics from '../components/trips/VehicleStatistics';
 import VehicleList from '../components/trips/VehicleList';
 import TrackingMap from '../components/tracking/TrackingMap';
@@ -10,7 +6,6 @@
 import LocationHistory from '../components/tracking/LocationHistory';
 
 const Tracking = () => {
-<<<<<<< HEAD
   const [vehicles, setVehicles] = useState([]);
   const [selectedVehicle, setSelectedVehicle] = useState(null);
 
@@ -38,71 +33,6 @@
 
     return () => ws.close();
   }, []);
-=======
-  // Sample mock data for vehicles with location
-  const [vehicles] = useState([
-    {
-      id: 'VEH-001',
-      make: 'Toyota',
-      model: 'Camry',
-      driver: 'John Smith',
-      status: 'active',
-      location: {latitude: 37.7749, longitude: -122.4194},
-      lastUpdate: '10 min ago',
-      speed: '72 km/h',
-      direction: 'North-East',
-      fuelLevel: '75%',
-    },
-    {
-      id: 'VEH-002',
-      make: 'Ford',
-      model: 'Transit',
-      driver: 'Jane Wilson',
-      status: 'idle',
-      location: {latitude: 37.7833, longitude: -122.4167},
-      lastUpdate: '5 min ago',
-      speed: '0 km/h',
-      direction: 'Stopped',
-      fuelLevel: '60%',
-    },
-    {
-      id: 'VEH-003',
-      make: 'Honda',
-      model: 'CR-V',
-      driver: 'Robert Johnson',
-      status: 'active',
-      location: {latitude: 37.7694, longitude: -122.4862},
-      lastUpdate: '2 min ago',
-      speed: '61 km/h',
-      direction: 'West',
-      fuelLevel: '45%',
-    },
-    {
-      id: 'VEH-004',
-      make: 'Chevrolet',
-      model: 'Express',
-      driver: 'Unassigned',
-      status: 'maintenance',
-      location: {latitude: 37.8044, longitude: -122.2711},
-      lastUpdate: '1 day ago',
-      speed: '0 km/h',
-      direction: 'Stopped',
-      fuelLevel: '30%',
-    },
-    {
-      id: 'VEH-005',
-      make: 'Nissan',
-      model: 'Rogue',
-      driver: 'Michael Thompson',
-      status: 'active',
-      location: {latitude: 37.7879, longitude: -122.4074},
-      lastUpdate: '15 min ago',
-      speed: '84 km/h',
-      direction: 'South',
-      fuelLevel: '85%',
-    },
-  ]);
->>>>>>> 7fafa3cb
 
   // Calculate statistics
   const stats = {
@@ -117,7 +47,6 @@
     // The map will automatically center on this vehicle via the MapController component
   };
   return (
-<<<<<<< HEAD
     <div className="container mx-auto px-4 py-8">
       <h1 className="text-3xl font-bold mb-6">Vehicle Tracking</h1>
       {/* Tracking Analytics Section - Moved to the top */}
@@ -141,44 +70,6 @@
             <div className="p-4 bg-accent/10 rounded-md">
               <p className="text-sm text-muted-foreground">Idle Time</p>
               <p className="text-2xl font-bold">1.5 hrs</p>
-=======
-    <div className="relative container mx-auto px-4 py-8">
-      {/* Background pattern */}
-      <div
-        className="absolute inset-0 z-0 opacity-10 pointer-events-none"
-        style={{
-          backgroundImage: 'url("/logo/logo_icon_dark.svg")',
-          backgroundSize: '200px',
-          backgroundRepeat: 'repeat',
-          filter: 'blur(1px)',
-        }}
-        aria-hidden="true"
-      />
-      <div className="relative z-10">
-        <h1 className="text-3xl font-bold mb-6">Vehicle Tracking</h1>
-        {/* Tracking Analytics Section - Moved to the top */}
-        <div className="mb-6">
-          <h2 className="text-xl font-semibold mb-4">Tracking Analytics</h2>
-          <div className="bg-card rounded-lg shadow-md p-6 border border-border">
-            <div className="grid grid-cols-1 md:grid-cols-2 lg:grid-cols-4 gap-4">
-              {' '}
-              <div className="p-4 bg-accent/10 rounded-md">
-                <p className="text-sm text-muted-foreground">Total Distance Today</p>
-                <p className="text-2xl font-bold">462 km</p>
-              </div>
-              <div className="p-4 bg-accent/10 rounded-md">
-                <p className="text-sm text-muted-foreground">Avg. Speed</p>
-                <p className="text-2xl font-bold">55 km/h</p>
-              </div>
-              <div className="p-4 bg-accent/10 rounded-md">
-                <p className="text-sm text-muted-foreground">Fuel Used Today</p>
-                <p className="text-2xl font-bold">170 L</p>
-              </div>
-              <div className="p-4 bg-accent/10 rounded-md">
-                <p className="text-sm text-muted-foreground">Idle Time</p>
-                <p className="text-2xl font-bold">1.5 hrs</p>
-              </div>
->>>>>>> 7fafa3cb
             </div>
           </div>
         </div>
