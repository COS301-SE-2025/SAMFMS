--- conflicted
+++ resolved
@@ -1,10 +1,5 @@
-<<<<<<< HEAD
 import React, { useState, useEffect, useCallback, use } from 'react';
-import { PlusCircle } from 'lucide-react';
-=======
-import React, { useState, useEffect, useCallback } from 'react';
 import { Plus } from 'lucide-react';
->>>>>>> 1d011237
 import VehicleList from '../components/vehicles/VehicleList';
 import VehicleSearch from '../components/vehicles/VehicleSearch';
 import VehicleActions from '../components/vehicles/VehicleActions';
@@ -647,16 +642,8 @@
           />
         )}
         {/* Data visualization section */}
-<<<<<<< HEAD
-        <DataVisualization analytics={stats} />
-
-        {/* Analytics Cards Section */}
-        <div className="grid grid-cols-1 md:grid-cols-2 gap-4 mt-8">
-          <AssignmentMetricsCard data={vehicleAnalytics.assignment_metrics} />
-
-=======
         <div className="animate-in slide-in-from-bottom-8 duration-700 delay-1000">
-          <DataVisualization analytics={analytics} />
+          <DataVisualization analytics={stats} />
         </div>
         <div className="animate-in fade-in duration-500 delay-1200">
           <VehicleUsageStats stats={analytics.vehicle_usage} />
@@ -673,14 +660,13 @@
           <FleetUtilizationCard data={analytics.fleet_utilization} />
           <AssignmentMetricsCard data={analytics.assignment_metrics} />
           <MaintenanceAnalyticsCard data={analytics.maintenance_analytics} />
->>>>>>> 1d011237
         </div>
       </div>
     </div>
   );
 };
 
-export default Vehicles;
+export default Vehicles;s
 //<FleetUtilizationCard data={analytics.fleet_utilization} />
 //<StatusBreakdownCard stats={analytics.status_breakdown} />
 //<MaintenanceAnalyticsCard data={analytics.maintenance_analytics} />
