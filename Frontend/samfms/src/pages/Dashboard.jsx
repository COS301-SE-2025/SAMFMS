--- conflicted
+++ resolved
@@ -1,12 +1,10 @@
 import React from 'react';
 import {Button} from '../components/ui/button';
 
-<<<<<<< HEAD
 // import {
 //   getTotalVehicles,
 // } from '../backend/API.js';
-=======
->>>>>>> 45033a2d
+
 
 // Mock data for the dashboard
 const mockData = {
@@ -121,10 +119,6 @@
           <MetricCard
             title="Total Vehicles"
             value={mockData.fleetOverview.totalVehicles}
-<<<<<<< HEAD
-=======
-
->>>>>>> 45033a2d
             subtitle="Fleet size"
             color="blue"
           />
