<<<<<<< HEAD
import React from 'react';
import {Button} from '../components/ui/button';
=======
import React, {useState, useEffect} from 'react';
import {Button} from '../components/ui/button';

import {
  getTotalVehicles,
} from '../backend/API.js';
>>>>>>> ec9072d9

// Mock data for the dashboard
const mockData = {
  fleetOverview: {
    totalVehicles: 42,
    activeTrips: 8,
    availableDrivers: 15,
    maintenanceAlerts: 3,
  },
  recentTrips: [
    {
      id: 'T001',
      driver: 'John Smith',
      vehicle: 'TRK-001',
      route: 'Cape Town → Johannesburg',
      status: 'In Progress',
      progress: 65,
      eta: '14:30',
    },
    {
      id: 'T002',
      driver: 'Sarah Johnson',
      vehicle: 'VAN-012',
      route: 'Durban → Port Elizabeth',
      status: 'Completed',
      progress: 100,
      eta: 'Arrived',
    },
    {
      id: 'T003',
      driver: 'Mike Wilson',
      vehicle: 'TRK-005',
      route: 'Pretoria → Bloemfontein',
      status: 'Starting',
      progress: 5,
      eta: '16:45',
    },
  ],
  maintenanceAlerts: [
    {
      vehicle: 'TRK-003',
      type: 'Oil Change',
      dueDate: '2025-06-20',
      priority: 'Medium',
    },
    {
      vehicle: 'VAN-008',
      type: 'Tire Inspection',
      dueDate: '2025-06-19',
      priority: 'High',
    },
    {
      vehicle: 'TRK-007',
      type: 'Brake Service',
      dueDate: '2025-06-25',
      priority: 'Low',
    },
  ],
  fuelConsumption: {
    thisMonth: 2847,
    lastMonth: 3124,
    savings: 277,
    trend: 'down',
  },
};

const Dashboard = () => {
  const [totalVehicles, setTotalVehicles] = useState(null);
  const [loadingVehicles, setLoadingVehicles] = useState(true);

  useEffect(() => {
    const fetchTotalVehicles = async () => {
      try {
        setLoadingVehicles(true);
        const data = await getTotalVehicles();
        // If your API returns { total: 42 }, adjust accordingly
        setTotalVehicles(data.fleet_overview.total_vehicles ?? data);
      } catch (error) {
        setTotalVehicles('N/A');
      } finally {
        setLoadingVehicles(false);
      }
    };
    fetchTotalVehicles();
  }, []);

  return (
<<<<<<< HEAD
    <div className="relative container mx-auto py-8 space-y-8">
      {/* Background pattern */}
=======
    <div className="relative min-h-screen bg-background overflow-hidden">
      {/* Background Pattern */}
>>>>>>> ec9072d9
      <div
        className="absolute inset-0 z-0 opacity-10 pointer-events-none"
        style={{
          backgroundImage: 'url("/logo/logo_icon_dark.svg")',
          backgroundSize: '200px',
          backgroundRepeat: 'repeat',
          filter: 'blur(1px)',
        }}
        aria-hidden="true"
      />
<<<<<<< HEAD
      {/* Content */}
      <div className="relative z-10">
=======
      {/* Main Content with solid background */}
      <div className="relative z-10 container mx-auto py-8 space-y-8 rounded-xl shadow-lg">
>>>>>>> ec9072d9
        {/* Header */}
        <header>
          <h1 className="text-4xl font-bold mb-2">Fleet Dashboard</h1>
          <p className="text-muted-foreground">Overview of your fleet operations</p>
        </header>

        {/* Key Metrics */}
        <div className="grid grid-cols-1 md:grid-cols-2 lg:grid-cols-4 gap-6">
          <MetricCard
            title="Total Vehicles"
<<<<<<< HEAD
            value={mockData.fleetOverview.totalVehicles}
=======
            value={loadingVehicles ? '...' : totalVehicles}
>>>>>>> ec9072d9
            subtitle="Fleet size"
            color="blue"
          />
          <MetricCard
            title="Active Trips"
            value={mockData.fleetOverview.activeTrips}
            subtitle="Currently en route"
            color="green"
          />
          <MetricCard
            title="Available Drivers"
            value={mockData.fleetOverview.availableDrivers}
            subtitle="Ready for dispatch"
            color="purple"
          />
          <MetricCard
            title="Maintenance Alerts"
            value={mockData.fleetOverview.maintenanceAlerts}
            subtitle="Requiring attention"
            color="orange"
          />
        </div>

        {/* Main Content Grid */}
        <div className="grid grid-cols-1 lg:grid-cols-2 gap-8">
          {/* Recent Trips */}
<<<<<<< HEAD
          <div className="bg-card rounded-lg border border-border p-6">
=======
          <div className="bg-card rounded-lg border border-border p-6 py-10">
>>>>>>> ec9072d9
            <div className="flex items-center justify-between mb-4">
              <h2 className="text-xl font-semibold">Recent Trips</h2>
              <Button variant="outline" size="sm">
                View All
              </Button>
            </div>
            <div className="space-y-4">
              {mockData.recentTrips.map(trip => (
                <TripCard key={trip.id} trip={trip} />
              ))}
            </div>
          </div>

          {/* Maintenance Alerts */}
<<<<<<< HEAD
          <div className="bg-card rounded-lg border border-border p-6">
=======
          <div className="bg-card rounded-lg border border-border p-6 py-10">
>>>>>>> ec9072d9
            <div className="flex items-center justify-between mb-4">
              <h2 className="text-xl font-semibold">Maintenance Alerts</h2>
              <Button variant="outline" size="sm">
                Manage
              </Button>
            </div>
            <div className="space-y-3">
              {mockData.maintenanceAlerts.map((alert, index) => (
                <MaintenanceAlert key={index} alert={alert} />
              ))}
            </div>
          </div>
        </div>

        {/* Fuel Consumption */}
        <div className="bg-card rounded-lg border border-border p-6">
          <h2 className="text-xl font-semibold mb-4">Fuel Consumption</h2>
          <div className="grid grid-cols-1 md:grid-cols-3 gap-6">
            <div className="text-center">
              <div className="text-2xl font-bold text-primary">
                {mockData.fuelConsumption.thisMonth}L
              </div>
              <div className="text-sm text-muted-foreground">This Month</div>
            </div>
            <div className="text-center">
              <div className="text-2xl font-bold text-muted-foreground">
                {mockData.fuelConsumption.lastMonth}L
              </div>
              <div className="text-sm text-muted-foreground">Last Month</div>
            </div>
            <div className="text-center">
              <div className="text-2xl font-bold text-green-600">
                -{mockData.fuelConsumption.savings}L
              </div>
              <div className="text-sm text-muted-foreground">Savings</div>
            </div>
          </div>
        </div>
      </div>
    </div>
  );
};

// Component definitions
const MetricCard = ({title, value, subtitle, color}) => {
  const colorClasses = {
    blue: 'text-blue-600',
    green: 'text-green-600',
    purple: 'text-purple-600',
    orange: 'text-orange-600',
  };

  return (
    <div className="bg-card rounded-lg border border-border p-6">
      <div className="flex items-center justify-between">
        <div>
          <h3 className="text-sm font-medium text-muted-foreground">{title}</h3>
          <div className={`text-3xl font-bold ${colorClasses[color]}`}>{value}</div>
          <p className="text-xs text-muted-foreground">{subtitle}</p>
        </div>
      </div>
    </div>
  );
};

const TripCard = ({trip}) => {
  const statusColors = {
    'In Progress': 'bg-blue-100 text-blue-800',
    Completed: 'bg-green-100 text-green-800',
    Starting: 'bg-yellow-100 text-yellow-800',
  };

  return (
    <div className="border border-border rounded-lg p-4">
      <div className="flex items-start justify-between mb-2">
        <div>
          <div className="font-medium">{trip.id}</div>
          <div className="text-sm text-muted-foreground">
            {trip.driver} • {trip.vehicle}
          </div>
        </div>
        <span className={`px-2 py-1 rounded-full text-xs font-medium ${statusColors[trip.status]}`}>
          {trip.status}
        </span>
      </div>
      <div className="text-sm mb-2">{trip.route}</div>
      {trip.status === 'In Progress' && (
        <div className="mb-2">
          <div className="flex justify-between text-xs text-muted-foreground mb-1">
            <span>Progress</span>
            <span>{trip.progress}%</span>
          </div>
          <div className="w-full bg-secondary rounded-full h-2">
            <div
              className="bg-primary h-2 rounded-full transition-all duration-300"
              style={{width: `${trip.progress}%`}}
            ></div>
          </div>
        </div>
      )}
      <div className="text-xs text-muted-foreground">ETA: {trip.eta}</div>
    </div>
  );
};

const MaintenanceAlert = ({alert}) => {
  const priorityColors = {
    High: 'border-red-200 bg-red-50 text-red-800',
    Medium: 'border-yellow-200 bg-yellow-50 text-yellow-800',
    Low: 'border-blue-200 bg-blue-50 text-blue-800',
  };

  return (
    <div className={`border rounded-lg p-3 ${priorityColors[alert.priority]}`}>
      <div className="flex items-center justify-between">
        <div>
          <div className="font-medium text-sm">{alert.vehicle}</div>
          <div className="text-xs opacity-80">{alert.type}</div>
        </div>
        <div className="text-right">
          <div className="text-xs opacity-80">Due: {alert.dueDate}</div>
          <div className="text-xs font-medium">{alert.priority}</div>
        </div>
      </div>
    </div>
  );
};

export default Dashboard;<|MERGE_RESOLUTION|>--- conflicted
+++ resolved
@@ -1,14 +1,6 @@
-<<<<<<< HEAD
 import React from 'react';
 import {Button} from '../components/ui/button';
-=======
-import React, {useState, useEffect} from 'react';
-import {Button} from '../components/ui/button';
-
-import {
-  getTotalVehicles,
-} from '../backend/API.js';
->>>>>>> ec9072d9
+
 
 // Mock data for the dashboard
 const mockData = {
@@ -96,13 +88,9 @@
   }, []);
 
   return (
-<<<<<<< HEAD
     <div className="relative container mx-auto py-8 space-y-8">
       {/* Background pattern */}
-=======
-    <div className="relative min-h-screen bg-background overflow-hidden">
-      {/* Background Pattern */}
->>>>>>> ec9072d9
+
       <div
         className="absolute inset-0 z-0 opacity-10 pointer-events-none"
         style={{
@@ -113,13 +101,9 @@
         }}
         aria-hidden="true"
       />
-<<<<<<< HEAD
       {/* Content */}
       <div className="relative z-10">
-=======
-      {/* Main Content with solid background */}
-      <div className="relative z-10 container mx-auto py-8 space-y-8 rounded-xl shadow-lg">
->>>>>>> ec9072d9
+
         {/* Header */}
         <header>
           <h1 className="text-4xl font-bold mb-2">Fleet Dashboard</h1>
@@ -130,11 +114,8 @@
         <div className="grid grid-cols-1 md:grid-cols-2 lg:grid-cols-4 gap-6">
           <MetricCard
             title="Total Vehicles"
-<<<<<<< HEAD
             value={mockData.fleetOverview.totalVehicles}
-=======
-            value={loadingVehicles ? '...' : totalVehicles}
->>>>>>> ec9072d9
+
             subtitle="Fleet size"
             color="blue"
           />
@@ -161,11 +142,8 @@
         {/* Main Content Grid */}
         <div className="grid grid-cols-1 lg:grid-cols-2 gap-8">
           {/* Recent Trips */}
-<<<<<<< HEAD
           <div className="bg-card rounded-lg border border-border p-6">
-=======
-          <div className="bg-card rounded-lg border border-border p-6 py-10">
->>>>>>> ec9072d9
+
             <div className="flex items-center justify-between mb-4">
               <h2 className="text-xl font-semibold">Recent Trips</h2>
               <Button variant="outline" size="sm">
@@ -180,11 +158,8 @@
           </div>
 
           {/* Maintenance Alerts */}
-<<<<<<< HEAD
           <div className="bg-card rounded-lg border border-border p-6">
-=======
-          <div className="bg-card rounded-lg border border-border p-6 py-10">
->>>>>>> ec9072d9
+
             <div className="flex items-center justify-between mb-4">
               <h2 className="text-xl font-semibold">Maintenance Alerts</h2>
               <Button variant="outline" size="sm">
