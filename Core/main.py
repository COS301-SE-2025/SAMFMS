--- conflicted
+++ resolved
@@ -43,9 +43,6 @@
     await create_exchange("general", aio_pika.ExchangeType.FANOUT)
     await publish_message("general", aio_pika.ExchangeType.FANOUT, {"message": "Core service started"})
 
-<<<<<<< HEAD
-    logger.info("Started consuming messages from service_status and core_responses queues")
-=======
     # Initialize request router
     try:
         await request_router.initialize()
@@ -55,7 +52,6 @@
 
     logger.info("Started consuming messages from service_status queue")
     
->>>>>>> ee69f9e2
     logger.info("Core service startup completed")
     
     yield
