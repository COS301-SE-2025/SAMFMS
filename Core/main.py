from fastapi import FastAPI,Body,WebSocket
from fastapi.websockets import WebSocketDisconnect
from fastapi.responses import HTMLResponse
from fastapi.middleware.cors import CORSMiddleware
from motor.motor_asyncio import AsyncIOMotorClient
import uvicorn
import asyncio
import aio_pika
import uuid
import json
from contextlib import asynccontextmanager


from database import db
from logging_config import setup_logging, get_logger

setup_logging()
logger = get_logger(__name__)

<<<<<<< HEAD
from rabbitmq.consumer import consume_messages,consume_single_message, consume_messages_Direct
from rabbitmq.admin import create_exchange
=======
from rabbitmq.consumer import consume_messages
from rabbitmq.admin import create_exchange, add_sblock, remove_sblock
>>>>>>> f82801c9
from rabbitmq.producer import publish_message
from services.request_router import request_router

@asynccontextmanager
async def lifespan(app: FastAPI):
    
    logger.info("Core service starting up...")
    
    try:
        client = AsyncIOMotorClient("mongodb://host.docker.internal:27017")
        await client.admin.command('ping')
        logger.info("Successfully connected to MongoDB")
        client.close()
    except Exception as e:        logger.error(f"Failed to connect to MongoDB: {e}")
    
    
    try:
        from services.plugin_service import plugin_manager
        await plugin_manager.initialize_plugins()
        logger.info("Plugin manager initialized")
    except Exception as e:
        logger.error(f"Failed to initialize plugin manager: {e}")

    consumer_task = asyncio.create_task(consume_messages("service_status"))
    # herrie consumer for core
    asyncio.create_task(consume_messages_Direct("core_responses","core_responses", on_response))
    await create_exchange("general", aio_pika.ExchangeType.FANOUT)
    await publish_message("general", aio_pika.ExchangeType.FANOUT, {"message": "Core service started"})

    # Initialize request router
    try:
        await request_router.initialize()
        logger.info("Request router initialized")
    except Exception as e:
        logger.error(f"Failed to initialize request router: {e}")

    logger.info("Started consuming messages from service_status queue")
    
    logger.info("Core service startup completed")
    
    yield

    logger.info("Core service shutting down...")
    for task in [consumer_task]:
        if not task.done():
            task.cancel()
    logger.info("Core service shutdown completed")

app = FastAPI(
    title="SAMFMS Core Service",
    description="Central API gateway for South African Fleet Management System",
    version="1.0.0",
    lifespan=lifespan
)

origins = [
    "http://localhost:3000",     
    "http://127.0.0.1:3000",
    "http://localhost:5000",     
    "*",                        
]

app.add_middleware(
    CORSMiddleware,
    allow_origins=origins,
    allow_credentials=True,
    allow_methods=["*"],        
    allow_headers=["*"],        
)


from routes.auth import router as auth_router
from routes.plugins import router as plugins_router
from routes.service_proxy import router as service_proxy_router

app.include_router(auth_router)
app.include_router(plugins_router, prefix="/api")
app.include_router(service_proxy_router)



@app.get("/health", tags=["Health"])
async def health_check():
    return {"status": "healthy"}

<<<<<<< HEAD
# Herre code for websocket between Frontend and Core to retrieve live locations of vehicles
pending_futures = {}

# This function receives vehicle locations
async def on_response(message):
    logger.info(f"Message received from GPS: {message}")
    body = message.body.decode()
    data = json.loads(body)
    logger.info(f"Data from message: {data}")
    correlation_id = data.get("correlation_id")
    if correlation_id in pending_futures:
        pending_futures[correlation_id].set_result(data["vehicles"])
        del pending_futures[correlation_id]


@app.websocket("/ws/vehicles")
async def websocket_endpoint(websocket: WebSocket):
    await websocket.accept()
    try:
        while True:
            try:
                vehicles = await get_live_vehicle_data()
                logger.info(f"Sending to frontend: {vehicles}")
                await websocket.send_json({"vehicles": vehicles})
                await asyncio.sleep(2)  # Wait 5 seconds before sending the next update
            except WebSocketDisconnect:
                logger.info("WebSocket disconnected")
                break
            except Exception as e:
                logger.error(f"Error in WebSocket loop: {e}")
                try:
                    await websocket.send_json({"error": str(e)})
                except Exception:
                    logger.error("Failed to send error message to WebSocket (likely closed).")
                    break
            await asyncio.sleep(1)
    except Exception as e:
        logger.error(f"WebSocket endpoint error: {e}")

# endpoint to test get_live_vehicle_data
@app.get("/test/live_vehicles")
async def test_live_vehicles():
    """
    Test endpoint to fetch live vehicle data using get_live_vehicle_data().
    """
    vehicles = await get_live_vehicle_data()
    return {"vehicles": vehicles}

# This function will send messages on the message queue to show that it wants the live locations from gps
async def get_live_vehicle_data():
    correlation_id = str(uuid.uuid4())
    loop = asyncio.get_event_loop()
    future = loop.create_future()

    # Store the future so on_response can access it
    pending_futures[correlation_id] = future

    # Publish the request with the correlation_id
    await publish_message(
        "gps_requests_Direct",
        aio_pika.ExchangeType.DIRECT,
        {
            "operation": "retrieve_live_locations",
            "type": "location",
            "correlation_id": correlation_id
        },
        routing_key="gps_requests_Direct"
    )

    try:
        vehicles = await asyncio.wait_for(future, timeout=5)
        logger.info(f"Vehicle live location data received: {vehicles}")
        return vehicles
    except asyncio.TimeoutError:
        logger.warning("Timeout waiting for GPS SBlock response")
        # Clean up the future if it timed out
        pending_futures.pop(correlation_id, None)
        return []


#######################################################

# Herrie code for message queues
################################################################################
# send request to GPS SBlock with rabbitmq
@app.post("/gps/request_location")
async def request_gps_location(parameter: dict = Body(...)):
    await publish_message(
        "gps_requests_Direct",
        aio_pika.ExchangeType.DIRECT,
        {
            "operation": "retrieve",
            "type": "location",
            "parameters": parameter
        },
        routing_key="gps_requests_Direct"
    )
    return {"status": "Location request sent to GPS service"}

@app.post("/gps/request_speed")
async def request_gps_speed(vehicle_id: str):
    await publish_message(
        "gps_requests_Direct",
        aio_pika.ExchangeType.DIRECT,
        {
            "operation": "retrieve",
            "type": "speed",
            "vehicle_id": vehicle_id
        },
        routing_key="gps_requests_Direct"
    )
    return {"status": "Speed request sent to GPS service"}

@app.post("/gps/request_direction")
async def request_gps_direction(vehicle_id: str):
    await publish_message(
        "gps_requests_Direct",
        aio_pika.ExchangeType.DIRECT,
        {
            "operation": "retrieve",
            "type": "direction",
            "vehicle_id": vehicle_id
        },
        routing_key="gps_requests_Direct"
    )
    return {"status": "Direction request sent to GPS service"}

@app.post("/gps/request_fuel_level")
async def request_gps_fuel_level(vehicle_id: str):
    await publish_message(
        "gps_requests_Direct",
        aio_pika.ExchangeType.DIRECT,
        {
            "operation": "retrieve",
            "type": "fuel_level",
            "vehicle_id": vehicle_id
        },
        routing_key="gps_requests_Direct"
    )
    return {"status": "Fuel level request sent to GPS service"}

@app.post("/gps/request_last_update")
async def request_gps_last_update(vehicle_id: str):
    await publish_message(
        "gps_requests_Direct",
        aio_pika.ExchangeType.DIRECT,
        {
            "operation": "retrieve",
            "type": "last_update",
            "vehicle_id": vehicle_id
        },
        routing_key="gps_requests_Direct"
    )
    return {"status": "Last update request sent to GPS service"}

def handle_core_response(message):
    logger.info("Message received: " + message)
    print("Received GPS data:", message)
    # Here you could store the result, notify the UI, etc.

################################################################################
=======
@app.get("/sblock/add/{sblock_ip}/{username}", tags=["SBlock"])
async def add_sblock_route(sblock_ip: str, username: str):
    try:
        await add_sblock(sblock_ip, username)
        return {"status": "success", "message": f"SBlock {username} added"}
    except Exception as e:
        logger.error(f"Error adding SBlock: {str(e)}")
        return {"status": "error", "message": str(e)}
    

    
@app.get("/sblock/remove/{sblock_ip}/{username}", tags=["SBlock"])
async def remove_sblock_route(sblock_ip: str, username: str):
    try:
        await remove_sblock(sblock_ip, username)
        return {"status": "success", "message": f"SBlock {username} removed"}
    except Exception as e:
        logger.error(f"Error removing SBlock: {str(e)}")
        return {"status": "error", "message": str(e)}


>>>>>>> f82801c9

if __name__ == "__main__":
    logger.info("🚀 Starting Core service...")
    uvicorn.run(
        app, 
        host="0.0.0.0", 
        port=8000,
<<<<<<< HEAD
        log_config=None  # Use our custom logging configuration
    )

=======
        log_config=None  
    )
>>>>>>> f82801c9
<|MERGE_RESOLUTION|>--- conflicted
+++ resolved
@@ -17,13 +17,9 @@
 setup_logging()
 logger = get_logger(__name__)
 
-<<<<<<< HEAD
 from rabbitmq.consumer import consume_messages,consume_single_message, consume_messages_Direct
 from rabbitmq.admin import create_exchange
-=======
-from rabbitmq.consumer import consume_messages
-from rabbitmq.admin import create_exchange, add_sblock, remove_sblock
->>>>>>> f82801c9
+
 from rabbitmq.producer import publish_message
 from services.request_router import request_router
 
@@ -109,7 +105,6 @@
 async def health_check():
     return {"status": "healthy"}
 
-<<<<<<< HEAD
 # Herre code for websocket between Frontend and Core to retrieve live locations of vehicles
 pending_futures = {}
 
@@ -271,29 +266,7 @@
     # Here you could store the result, notify the UI, etc.
 
 ################################################################################
-=======
-@app.get("/sblock/add/{sblock_ip}/{username}", tags=["SBlock"])
-async def add_sblock_route(sblock_ip: str, username: str):
-    try:
-        await add_sblock(sblock_ip, username)
-        return {"status": "success", "message": f"SBlock {username} added"}
-    except Exception as e:
-        logger.error(f"Error adding SBlock: {str(e)}")
-        return {"status": "error", "message": str(e)}
-    
-
-    
-@app.get("/sblock/remove/{sblock_ip}/{username}", tags=["SBlock"])
-async def remove_sblock_route(sblock_ip: str, username: str):
-    try:
-        await remove_sblock(sblock_ip, username)
-        return {"status": "success", "message": f"SBlock {username} removed"}
-    except Exception as e:
-        logger.error(f"Error removing SBlock: {str(e)}")
-        return {"status": "error", "message": str(e)}
-
-
->>>>>>> f82801c9
+
 
 if __name__ == "__main__":
     logger.info("🚀 Starting Core service...")
@@ -301,11 +274,6 @@
         app, 
         host="0.0.0.0", 
         port=8000,
-<<<<<<< HEAD
-        log_config=None  # Use our custom logging configuration
-    )
-
-=======
         log_config=None  
     )
->>>>>>> f82801c9
+
