from fastapi import FastAPI, HTTPException
from fastapi.middleware.cors import CORSMiddleware
from motor.motor_asyncio import AsyncIOMotorClient
import uvicorn
import asyncio
import logging
from routes import user
from routes import auth
<<<<<<< HEAD
from routes import vehicle
from rabbitmq import producer, consumer
from rabbitmq import admin
from rabbitmq import producer, consumer


=======
from rabbitmq import producer, consumer, admin
>>>>>>> 8723383a
from database import db
from fastapi.middleware.cors import CORSMiddleware

logging.basicConfig(level=logging.INFO)
logger = logging.getLogger(__name__)

app = FastAPI()

# Configure CORS
origins = [
    "http://localhost:3000",     # React development server
    "http://127.0.0.1:3000",
    "http://localhost:5000",     # Production build if served differently
    "*",                        # Optional: Allow all origins (less secure)
]

app.add_middleware(
    CORSMiddleware,
    allow_origins=origins,
    allow_credentials=True,
    allow_methods=["*"],        # Allow all methods including OPTIONS
    allow_headers=["*"],        # Allow all headers
)

app.include_router(user.router)
app.include_router(auth.router)
app.include_router(vehicle.router)






@app.on_event("startup")
async def startup_event():
    await admin.broadcast_topics()
    async def safe_consume():
        try:
            await consumer.consume_messages("user_events")
        except Exception as e:
            logger.error(f"Error in consumer: {e}")

    asyncio.create_task(safe_consume())


@app.post("/send/")
async def send_message(data: dict):
    try:
        await producer.publish_message("user_events", data)
        return {"status": "message sent"}
    except Exception as e:
        logger.error(f"Failed to send message: {str(e)}")
        raise HTTPException(status_code=500, detail="Failed to send message")


#await producer.publish_message("user.created", {"id": 1, "name": "Alice"})




#####################################################################################################################
client = AsyncIOMotorClient("mongodb://host.docker.internal:27017")
db = client.mcore
users_collection = db.users

<<<<<<< HEAD
app.add_middleware(
    CORSMiddleware,
    allow_origins=["*"],  # Or ["http://localhost:3000"]
    allow_credentials=True,
    allow_methods=["*"],
    allow_headers=["*"],
)
=======


>>>>>>> 8723383a

if __name__ == "__main__":
    uvicorn.run(app, host="0.0.0.0", port=8000)
    <|MERGE_RESOLUTION|>--- conflicted
+++ resolved
@@ -6,16 +6,9 @@
 import logging
 from routes import user
 from routes import auth
-<<<<<<< HEAD
 from routes import vehicle
-from rabbitmq import producer, consumer
-from rabbitmq import admin
-from rabbitmq import producer, consumer
 
-
-=======
 from rabbitmq import producer, consumer, admin
->>>>>>> 8723383a
 from database import db
 from fastapi.middleware.cors import CORSMiddleware
 
@@ -81,7 +74,6 @@
 db = client.mcore
 users_collection = db.users
 
-<<<<<<< HEAD
 app.add_middleware(
     CORSMiddleware,
     allow_origins=["*"],  # Or ["http://localhost:3000"]
@@ -89,10 +81,7 @@
     allow_methods=["*"],
     allow_headers=["*"],
 )
-=======
 
-
->>>>>>> 8723383a
 
 if __name__ == "__main__":
     uvicorn.run(app, host="0.0.0.0", port=8000)
