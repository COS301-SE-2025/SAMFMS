import aio_pika
import json
import logging
from . import admin

logger = logging.getLogger(__name__)

async def publish_message(event_type: str, message: dict):
    try:
        connection = await aio_pika.connect_robust(admin.RABBITMQ_URL)
        channel = await connection.channel()

        exchange = await channel.declare_exchange("fanout_exchange", aio_pika.ExchangeType.FANOUT)

<<<<<<< HEAD
        queue = await channel.declare_queue(event_type, durable=True)
        await channel.default_exchange.publish(
            aio_pika.Message(body=json.dumps(message).encode()),
            routing_key=event_type
        )

        logger.info(f"📤 Published message to queue: {event_type} -> {message}")
        await connection.close()
        
    except Exception as e:
        logger.error(f"❌ Failed to publish message: {str(e)}")
        raise
=======
    print(f"Message published message to fanout exchange: {event_type} -> {message}")
    await connection.close()

>>>>>>> 94e0c97d
<|MERGE_RESOLUTION|>--- conflicted
+++ resolved
@@ -1,32 +1,26 @@
-import aio_pika
-import json
-import logging
-from . import admin
-
-logger = logging.getLogger(__name__)
-
-async def publish_message(event_type: str, message: dict):
-    try:
-        connection = await aio_pika.connect_robust(admin.RABBITMQ_URL)
-        channel = await connection.channel()
-
-        exchange = await channel.declare_exchange("fanout_exchange", aio_pika.ExchangeType.FANOUT)
-
-<<<<<<< HEAD
-        queue = await channel.declare_queue(event_type, durable=True)
-        await channel.default_exchange.publish(
-            aio_pika.Message(body=json.dumps(message).encode()),
-            routing_key=event_type
-        )
-
-        logger.info(f"📤 Published message to queue: {event_type} -> {message}")
-        await connection.close()
-        
-    except Exception as e:
-        logger.error(f"❌ Failed to publish message: {str(e)}")
-        raise
-=======
-    print(f"Message published message to fanout exchange: {event_type} -> {message}")
-    await connection.close()
-
->>>>>>> 94e0c97d
+import aio_pika
+import json
+import logging
+from . import admin
+
+logger = logging.getLogger(__name__)
+
+async def publish_message(event_type: str, message: dict):
+    try:
+        connection = await aio_pika.connect_robust(admin.RABBITMQ_URL)
+        channel = await connection.channel()
+
+        exchange = await channel.declare_exchange("fanout_exchange", aio_pika.ExchangeType.FANOUT)
+
+        queue = await channel.declare_queue(event_type, durable=True)
+        await channel.default_exchange.publish(
+            aio_pika.Message(body=json.dumps(message).encode()),
+            routing_key=event_type
+        )
+
+        logger.info(f"📤 Published message to queue: {event_type} -> {message}")
+        await connection.close()
+        
+    except Exception as e:
+        logger.error(f"❌ Failed to publish message: {str(e)}")
+        raise